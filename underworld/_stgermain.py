--- conflicted
+++ resolved
@@ -122,12 +122,8 @@
         timing.log_result( te-ts, cls.__name__+".__init__()")
         return self
 
-<<<<<<< HEAD
 
 class StgCompoundComponent(StgClass, metaclass=_SetupClass):
-=======
-class StgCompoundComponent(StgClass):
->>>>>>> dd33910b
     """ 
     This class ties multiple StGermain components together into a single python object.
     The life cycle of the objects (construction/build/destruction) are handled automatically.
@@ -247,10 +243,10 @@
             fullDictionary = {"components": componentDictionary}
             StgConstruct(fullDictionary)
             # lets build
-            for compName, compPtr in self._objpointerDict.items():
+            for compName, compPtr in self._objpointerDict.iteritems():
                 libUnderworld.StGermain.Stg_Component_Build( compPtr, None, False )
             # lets initialise
-            for compName, compPtr in self._objpointerDict.items():
+            for compName, compPtr in self._objpointerDict.iteritems():
                 libUnderworld.StGermain.Stg_Component_Initialise( compPtr, None, False )
             self._setupDone = True
 
@@ -290,7 +286,7 @@
             subEl.attrib['name'] = inputItemName
         for k, v in inputItem.items():
             _itemToElement(v, k, subEl)
-    elif issubclass(itemType,(str, float, int, bool)):
+    elif issubclass(itemType,(str, float, int, bool, unicode)):
         subEl = _ET.SubElement(inputEl, 'param')
         if inputItemName != '':
             subEl.attrib['name'] = inputItemName
@@ -317,9 +313,9 @@
        Nothing.
        """
     root = _dictToUWElementTree(pyDict)
-    xmlString = _ET.tostring(root, encoding = 'utf-8', method = 'xml').decode('utf-8')
+    xmlString = _ET.tostring(root, encoding = 'utf-8', method = 'xml')
     ioHandler = libUnderworld.StGermain.XML_IO_Handler_New()
-    libUnderworld.StGermain.IO_Handler_ReadAllFromBuffer( ioHandler, xmlString, stgDict, 'None' )
+    libUnderworld.StGermain.IO_Handler_ReadAllFromBuffer( ioHandler, xmlString, stgDict, None )
     libUnderworld.StGermain.Stg_Class_Delete( ioHandler )
 
     return
@@ -369,7 +365,7 @@
     pointerDict = {}
     # lets go ahead and construct component
     if "components" in pyUWDict:
-        for compName, compDict in pyUWDict["components"].items():
+        for compName, compDict in pyUWDict["components"].iteritems():
             compPointer = libUnderworld.StGermain.LiveComponentRegister_Get( libUnderworld.StGermain.LiveComponentRegister_GetLiveComponentRegister(), compName )
             pointerDict[compName] = compPointer
 
@@ -400,7 +396,7 @@
 
     # lets go ahead and construct component
     if "components" in pyUWDict:
-        for compName, compDict in pyUWDict["components"].items():
+        for compName, compDict in pyUWDict["components"].iteritems():
             compPointer = libUnderworld.StGermain.LiveComponentRegister_Get( libUnderworld.StGermain.LiveComponentRegister_GetLiveComponentRegister(), compName )
             libUnderworld.StGermain.Stg_Component_AssignFromXML( compPointer, cf, None, False )
     if "plugins" in pyUWDict:
