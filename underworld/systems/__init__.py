--- conflicted
+++ resolved
@@ -9,22 +9,12 @@
 """
 This module contains routines relating to differential system.
 """
-<<<<<<< HEAD
-import sle
-from _stokes import Stokes
-from _timeintegration import TimeIntegration, SwarmAdvector
-from _advectiondiffusion import AdvectionDiffusion, SLCN_AdvectionDiffusion
-from _solver import Solver as _Solver
-from _thermal import SteadyStateHeat
-from _darcyflow import SteadyStateDarcyFlow
-=======
 from . import sle
 from ._stokes import Stokes
 from ._timeintegration import TimeIntegration, SwarmAdvector
-from ._advectiondiffusion import AdvectionDiffusion
+from ._advectiondiffusion import AdvectionDiffusion, SLCN_AdvectionDiffusion
 from ._solver import Solver as _Solver
 from ._thermal import SteadyStateHeat
 from ._darcyflow import SteadyStateDarcyFlow
->>>>>>> d44effe2
 
 Solver=_Solver.factory