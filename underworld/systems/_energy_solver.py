##~#~#~#~#~#~#~#~#~#~#~#~#~#~#~#~#~#~#~#~#~#~#~#~#~#~#~#~#~#~#~#~#~#~#~#~#~#~#~#~#~#~##
##                                                                                   ##
##  This file forms part of the Underworld geophysics modelling application.         ##
##                                                                                   ##
##  For full license and copyright information, please refer to the LICENSE.md file  ##
##  located at the project root, or contact the authors.                             ##
##                                                                                   ##
##~#~#~#~#~#~#~#~#~#~#~#~#~#~#~#~#~#~#~#~#~#~#~#~#~#~#~#~#~#~#~#~#~#~#~#~#~#~#~#~#~#~##
import underworld as uw
import underworld._stgermain as _stgermain
from . import sle
import libUnderworld
from libUnderworld import petsc
<<<<<<< HEAD
from _options import Options
from mpi4py import MPI
=======
from ._options import Options
>>>>>>> d44effe2

class HeatSolver(_stgermain.StgCompoundComponent):
    """
    Steady State Heat Equation Solver.
    """

    _objectsDict = {"_heatsolver" : "Energy_SLE_Solver" }
    _selfObjectName = "_heatsolver"

    def __init__(self, heatSLE, **kwargs):
        if not isinstance(heatSLE, (uw.systems.SteadyStateHeat, uw.utils.MeshVariable_Projection,uw.systems.SteadyStateDarcyFlow, uw.utils.SolveLinearSystem)): 
            raise TypeError("Provided system must be of 'SteadyStateHeat' class")
        self._heatSLE=heatSLE

        self.options=OptionsGroup()

        super(HeatSolver, self).__init__(**kwargs)

    def _add_to_stg_dict(self,componentDictionary):
        # call parents method
        super(HeatSolver,self)._add_to_stg_dict(componentDictionary)

    def solve(self, nonLinearIterate=None, nonLinearTolerance=1.0e-2, nonLinearMaxIterations=500, callback_post_solve=None, **kwargs):
        """ 
        Solve the HeatEq system
        
        Parameters
        ----------
        nonLinearIterate: bool
            True will perform non linear iterations iterations, False (or 0) will not
        
        nonLinearTolerance: float, Default=1.0e-2
            Relative tolerance criterion for the change in the velocity field
            
        nonLinearMaxIterations: int, Default=500
            Maximum number of non linear iteration to perform
            
        callback_post_sovle: func, Default=None
            Optional callback function to be performed at the end of a linear solve iteration.
            Commonly this will be used to perform operations between non linear iterations, for example,
            calibrating the solution or removing the system null space.
        """

        # error check callback_post_solve
        if callback_post_solve is not None:
            if not callable(callback_post_solve):
                raise RuntimeError("The 'callback_post_solve' parameter is not 'None' and isn't callable")

        # in this c function we handle callback_post_solve=None
        uw.libUnderworld.StgFEM.SystemLinearEquations_SetCallback(self._heatSLE._cself, callback_post_solve)

        if not isinstance(nonLinearTolerance, float) or nonLinearTolerance < 0.0:
            raise ValueError("'nonLinearTolerance' option must be of type 'float' and greater than 0.0")

        # Set up options string from dictionaries.
        # We set up here so that we can set/change terms on the dictionaries before we run solve
        self._setup_options(**kwargs)
        petsc.OptionsClear() # reset the petsc options
        petsc.OptionsInsertString(self._optionsStr)

        libUnderworld.StgFEM.Energy_SLE_Solver_SetSolver(self._cself, self._heatSLE._cself) # this sets solver on SLE struct.

        # check for non-linearity
        nonLinear = self._check_linearity(nonLinearIterate)

        if nonLinear and nonLinearIterate:
            libUnderworld.StgFEM.SystemLinearEquations_SetNonLinearTolerance(self._heatSLE._cself, nonLinearTolerance)
            libUnderworld.StgFEM.SystemLinearEquations_SetToNonLinear(self._heatSLE._cself, True )
            self._heatSLE._cself.nonLinearMaxIterations = nonLinearMaxIterations
        else:
            libUnderworld.StgFEM.SystemLinearEquations_SetToNonLinear(self._heatSLE._cself, False )

        if self._heatSLE._swarm:
            self._heatSLE._swarm._voronoi_swarm.repopulate()

        libUnderworld.StgFEM.SystemLinearEquations_BC_Setup(self._heatSLE._cself, None)
        libUnderworld.StgFEM.SystemLinearEquations_LM_Setup(self._heatSLE._cself, None)
        libUnderworld.StgFEM.SystemLinearEquations_ZeroAllVectors(self._heatSLE._cself, None)
        libUnderworld.StgFEM.SystemLinearEquations_MatrixSetup(self._heatSLE._cself, None)
        libUnderworld.StgFEM.SystemLinearEquations_VectorSetup(self._heatSLE._cself, None)

        if nonLinear and nonLinearIterate:
            libUnderworld.StgFEM.SystemLinearEquations_NonLinearExecute(self._heatSLE._cself, None)
        else:
            libUnderworld.StgFEM.SystemLinearEquations_ExecuteSolver(self._heatSLE._cself, None)

        libUnderworld.StgFEM.SystemLinearEquations_UpdateSolutionOntoNodes(self._heatSLE._cself, None)

        if isinstance(self._heatSLE, (uw.systems.SteadyStateDarcyFlow)):
            self._heatSLE.solve_velocityField()
            
    ########################################################################
    ### setup options for solve
    ########################################################################
    def _setup_options(self, **kwargs):
        self._optionsStr=''
        for key, value in self.options.EnergySolver.__dict__.items():
            self._optionsStr += " "+"-EnergySolver_"+key+" "+str(value)

        for key, value in kwargs.items():      # kwargs is a regular dictionary
            self._optionsStr += " "+"-"+key+" "+str(value)

    def _check_linearity(self, nonLinearIterate):

        nonLinear = False

        # can only check for the heatEq SLE
        if isinstance(self._heatSLE, uw.systems.SteadyStateHeat):
            sle = self._heatSLE
            message = "Nonlinearity detected."
            if sle._temperatureField in sle.fn_diffusivity._underlyingDataItems:
                nonLinear = True
                message += "\nDiffusivity function depends on the temperature field provided to the system."
            if sle._temperatureField in sle.fn_heating._underlyingDataItems:
                nonLinear = True
                message += "\nHeating function depends on the temperature field provided to the system."
            message += "\nPlease set the 'nonLinearIterate' solve parameter to 'True' or 'False' to continue."
            if nonLinear and (nonLinearIterate==None):
                raise RuntimeError(message)

        return nonLinear


    def configure(self,solve_type=""):
        """
        Configure velocity/inner solver (A11 PETSc prefix).

        solve_type can be one of:

        mumps       : MUMPS parallel direct solver.
        superludist : SuperLU parallel direct solver.
        superlu     : SuperLU direct solver (serial only).
        lu          : LU direct solver (serial only).
        """
        if not isinstance(solve_type,str):
            raise TypeError("Solver type must be provided as a string. \
                             \nCheck help for list of available solvers.")
        _solve_type = solve_type.lower()
        if _solve_type=="mumps":
            self.options.EnergySolver.set_mumps()
        elif _solve_type=="lu":
            self.options.EnergySolver.set_lu()
        elif _solve_type=="superlu":
            self.options.EnergySolver.set_superlu()
        elif _solve_type=="superludist":
            self.options.EnergySolver.set_superludist()
        else:
        # shouldn't get here

            raise RuntimeError("Provided solver type not supported. \
                                \nCheck help for list of available solvers.")


class OptionsGroup(object):
    """
    EnergySolver   : KSP solver options
    """
    def __init__(self):
        self.EnergySolver=Options()<|MERGE_RESOLUTION|>--- conflicted
+++ resolved
@@ -11,12 +11,8 @@
 from . import sle
 import libUnderworld
 from libUnderworld import petsc
-<<<<<<< HEAD
-from _options import Options
+from ._options import Options
 from mpi4py import MPI
-=======
-from ._options import Options
->>>>>>> d44effe2
 
 class HeatSolver(_stgermain.StgCompoundComponent):
     """
