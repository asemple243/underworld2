--- conflicted
+++ resolved
@@ -15,11 +15,6 @@
 from _assemblyterm import AssemblyTerm, VectorAssemblyTerm, MatrixAssemblyTerm, \
                           VectorAssemblyTerm_NA__Fn, GradientStiffnessMatrixTerm, PreconditionerMatrixTerm, \
                           ConstitutiveMatrixTerm, AdvDiffResidualVectorTerm, LumpedMassMatrixVectorTerm, \
-<<<<<<< HEAD
-                          MassMatrixTerm, MatrixAssemblyTerm_NA_i__NB_i__Fn, VectorSurfaceAssemblyTerm_NA__Fn__ni, \
+                          MatrixAssemblyTerm_NA_i__NB_i__Fn, VectorSurfaceAssemblyTerm_NA__Fn__ni, \
                           AdvDiffResidualVectorTerm, VectorAssemblyTerm_VEP__Fn, MatrixAssemblyTerm_NA__NB__Fn, \
-                          MatrixAssemblyTerm_RotationDof
-=======
-                          MatrixAssemblyTerm_NA_i__NB_i__Fn, VectorSurfaceAssemblyTerm_NA__Fn__ni, \
-                          AdvDiffResidualVectorTerm, VectorAssemblyTerm_VEP__Fn, MatrixAssemblyTerm_NA__NB__Fn
->>>>>>> 5b3ff2b2
+                          MatrixAssemblyTerm_RotationDof