##~#~#~#~#~#~#~#~#~#~#~#~#~#~#~#~#~#~#~#~#~#~#~#~#~#~#~#~#~#~#~#~#~#~#~#~#~#~#~#~#~#~##
##                                                                                   ##
##  This file forms part of the Underworld geophysics modelling application.         ##
##                                                                                   ##
##  For full license and copyright information, please refer to the LICENSE.md file  ##
##  located at the project root, or contact the authors.                             ##
##                                                                                   ##
##~#~#~#~#~#~#~#~#~#~#~#~#~#~#~#~#~#~#~#~#~#~#~#~#~#~#~#~#~#~#~#~#~#~#~#~#~#~#~#~#~#~##
import underworld as uw
import underworld._stgermain as _stgermain
import sle
import libUnderworld

class Stokes(_stgermain.StgCompoundComponent):
    """
    This class provides functionality for a discrete representation
    of the incompressible Stokes equation.

    Specifically, the class uses a mixed finite element method to
    construct a system of linear equations which may then be solved
    using an object of the underworld.system.Solver class.

    The underlying element types are determined by the supporting
    mesh used for the 'velocityField' and 'pressureField' parameters.

    Parameters
    ----------
    velocityField : underworld.mesh.MeshVariable
        Variable used to record system velocity.
    pressureField : underworld.mesh.MeshVariable
        Variable used to record system pressure.
    fn_viscosity : underworld.function.Function
        Function which reports a viscosity value.
        Function must return scalar float values.
    fn_bodyforce : underworld.function.Function, default=None.
        Function which reports a body force for the system.
        Function must return float values of identical dimensionality
        to the provided velocity variable.
    swarm : uw.swarm.Swarm, default=None.
        If a swarm is provided, PIC type integration is utilised to build
        up element integrals. The provided swarm is used as the basis for
        the PIC swarm.
        If no swarm is provided, Gauss style integration is used.
    conditions : list of uw.conditions.DirichletCondition objects, default=None
        Conditions to be placed on the system. Currently only
        Dirichlet conditions are supported.

    Notes
    -----
    Constructor must be called by collectively all processes.


    """
    _objectsDict = {  "_system" : "Stokes_SLE" }
    _selfObjectName = "_system"

    def __init__(self, velocityField, pressureField, fn_viscosity=None, fn_bodyforce=None, swarm=None, conditions=[], viscosityFn=None, bodyForceFn=None, rtolerance=None, _fn_viscosity2=None, _fn_director=None, **kwargs):
        # DEPRECATE 1/16
        if viscosityFn != None:
            raise RuntimeError("Note that the 'viscosityFn' parameter has been renamed to 'fn_viscosity'.")
        if bodyForceFn != None:
            raise RuntimeError("Note that the 'bodyForceFn' parameter has been renamed to 'fn_bodyforce'.")
        if rtolerance != None:
            raise RuntimeError("Note that the 'rtolerance' parameter has been removed.\n" \
                               "All solver functionality has been moved to underworld.systems.Solver.")



        if not isinstance( velocityField, uw.mesh.MeshVariable):
            raise TypeError( "Provided 'velocityField' must be of 'MeshVariable' class." )
        if velocityField.nodeDofCount != velocityField.mesh.dim:
            raise ValueError( "Provided 'velocityField' must be a vector field of same dimensionality as its mesh." )
        self._velocityField = velocityField
        if not isinstance( pressureField, uw.mesh.MeshVariable):
            raise TypeError( "Provided 'pressureField' must be of 'MeshVariable' class." )
        if pressureField.nodeDofCount != 1:
            raise ValueError( "Provided 'pressureField' must be a scalar field (ie pressureField.nodeDofCount==1)." )
        self._pressureField = pressureField

        if not fn_viscosity:
            raise ValueError("You must specify a viscosity function via the 'fn_viscosity' parameter.")
        _fn_viscosity  = uw.function.Function._CheckIsFnOrConvertOrThrow(fn_viscosity)
        if not isinstance( _fn_viscosity, uw.function.Function):
            raise TypeError( "Provided 'fn_viscosity' must be of or convertible to 'Function' class." )
        if _fn_viscosity2:
            _fn_viscosity2 = uw.function.Function._CheckIsFnOrConvertOrThrow(_fn_viscosity2)
            if not isinstance( _fn_viscosity2, uw.function.Function):
                raise TypeError( "Provided 'fn_viscosity2' must be of or convertible to 'Function' class." )
        if _fn_director:
            _fn_director = uw.function.Function._CheckIsFnOrConvertOrThrow(_fn_director)
            if not isinstance( _fn_director, uw.function.Function):
                raise TypeError( "Provided 'fn_director' must be of or convertible to 'Function' class." )

        if not fn_bodyforce:
            if velocityField.mesh.dim == 2:
                fn_bodyforce = (0.,0.)
            else:
                fn_bodyforce = (0.,0.,0.)
        _fn_bodyforce = uw.function.Function._CheckIsFnOrConvertOrThrow(fn_bodyforce)

        if swarm and not isinstance(swarm, uw.swarm.Swarm):
            raise TypeError( "Provided 'swarm' must be of 'Swarm' class." )
        self._swarm = swarm

        if not isinstance(conditions, (uw.conditions._SystemCondition, list, tuple) ):
            raise TypeError( "Provided 'conditions' must be a list '_SystemCondition' objects." )
        if len(conditions) > 1:
            raise ValueError( "Multiple conditions are not currently supported." )
        for cond in conditions:
            if not isinstance( cond, uw.conditions._SystemCondition ):
                raise TypeError( "Provided 'conditions' must be a list '_SystemCondition' objects." )
            # set the bcs on here.. will rearrange this in future.
            if cond.variable == self._velocityField:
                libUnderworld.StgFEM.FeVariable_SetBC( self._velocityField._cself, cond._cself )
            elif cond.variable == self._pressureField:
                libUnderworld.StgFEM.FeVariable_SetBC( self._pressureField._cself, cond._cself )
            else:
                raise ValueError("Condition object does not appear to apply to the provided velocityField or pressureField.")

        # ok, we've set some bcs, lets recreate eqnumbering
        libUnderworld.StgFEM._FeVariable_CreateNewEqnNumber( self._pressureField._cself )
        libUnderworld.StgFEM._FeVariable_CreateNewEqnNumber( self._velocityField._cself )
        self._conditions = conditions

        # create solutions vectors
        self._velocitySol = sle.SolutionVector(velocityField)
        self._pressureSol = sle.SolutionVector(pressureField)

        # create force vectors
        self._fvector = sle.AssembledVector(velocityField)
        self._hvector = sle.AssembledVector(pressureField)

        # and matrices
        self._kmatrix = sle.AssembledMatrix( velocityField, velocityField, rhs=self._fvector )
        self._gmatrix = sle.AssembledMatrix( velocityField, pressureField, rhs=self._fvector, rhs_T=self._hvector )
        self._preconditioner = sle.AssembledMatrix( pressureField, pressureField, rhs=self._hvector, allowZeroContrib=True )

        # create swarm
        self._gaussSwarm = uw.swarm.GaussIntegrationSwarm(self._velocityField.mesh)
        self._PICSwarm = None
        if self._swarm:
            self._PICSwarm = uw.swarm.PICIntegrationSwarm(self._swarm)
            self._PICSwarm.repopulate()
        # create assembly terms
        self._gradStiffMatTerm = sle.GradientStiffnessMatrixTerm(   integrationSwarm=self._gaussSwarm,
          assembledObject=self._gmatrix)
        self._preCondMatTerm   = sle.PreconditionerMatrixTerm(  integrationSwarm=self._gaussSwarm,
                                                                assembledObject=self._preconditioner)

        swarmguy = self._PICSwarm
        if not swarmguy:
            swarmguy = self._gaussSwarm
<<<<<<< HEAD
        self._intswarm = swarmguy
        self._constitMatTerm = sle.ConstitutiveMatrixTerm(  integrationSwarm=swarmguy,
                                                            assembledObject=self._kmatrix,
                                                            fn=_fn_viscosity)
=======
        self._constitMatTerm = sle.ConstitutiveMatrixTerm(  integrationSwarm = swarmguy,
                                                            assembledObject  = self._kmatrix,
                                                            fn_visc1         = _fn_viscosity,
                                                            fn_visc2         = _fn_viscosity2,
                                                            fn_director      = _fn_director)
>>>>>>> 13717cd7
        self._forceVecTerm   = sle.VectorAssemblyTerm_NA__Fn(   integrationSwarm=swarmguy,
                                                                assembledObject=self._fvector,
                                                                fn=_fn_bodyforce)
        super(Stokes, self).__init__(**kwargs)


    def _add_to_stg_dict(self,componentDictionary):
        # call parents method
        super(Stokes,self)._add_to_stg_dict(componentDictionary)

        componentDictionary[ self._cself.name ][   "StressTensorMatrix"] = self._kmatrix._cself.name
        componentDictionary[ self._cself.name ][       "GradientMatrix"] = self._gmatrix._cself.name
        componentDictionary[ self._cself.name ][     "DivergenceMatrix"] = None
        componentDictionary[ self._cself.name ]["CompressibilityMatrix"] = None
        componentDictionary[ self._cself.name ][       "VelocityVector"] = self._velocitySol._cself.name
        componentDictionary[ self._cself.name ][       "PressureVector"] = self._pressureSol._cself.name
        componentDictionary[ self._cself.name ][          "ForceVector"] = self._fvector._cself.name
        componentDictionary[ self._cself.name ]["ContinuityForceVector"] = self._hvector._cself.name

    def solve(self, *args, **kwargs):
        """ deprecated method
        """
        raise RuntimeError("This method is now deprecated. You now need to explicitly\n"\
                           "create a solver, and then solve it:\n\n"\
                           "    solver = uw.system.Solver(stokesSystemObject)\n"\
                           "    solver.solve() \n\n"\
                           "but note that you only need to create the solver once.")

    @property
    def fn_viscosity(self):
        """
        The viscosity function. You may change this function directly via this
        property.
        """
        return self._constitMatTerm.fn_visc1
    @fn_viscosity.setter
    def fn_viscosity(self, value):
        self._constitMatTerm.fn_visc1 = value

    @property
    def fn_bodyforce(self):
        """
        The body force function. You may change this function directly via this
        property.
        """
        return self._forceVecTerm.fn
    @fn_bodyforce.setter
    def fn_bodyforce(self, value):
        self._forceVecTerm.fn = value<|MERGE_RESOLUTION|>--- conflicted
+++ resolved
@@ -150,18 +150,12 @@
         swarmguy = self._PICSwarm
         if not swarmguy:
             swarmguy = self._gaussSwarm
-<<<<<<< HEAD
         self._intswarm = swarmguy
-        self._constitMatTerm = sle.ConstitutiveMatrixTerm(  integrationSwarm=swarmguy,
-                                                            assembledObject=self._kmatrix,
-                                                            fn=_fn_viscosity)
-=======
         self._constitMatTerm = sle.ConstitutiveMatrixTerm(  integrationSwarm = swarmguy,
                                                             assembledObject  = self._kmatrix,
                                                             fn_visc1         = _fn_viscosity,
                                                             fn_visc2         = _fn_viscosity2,
                                                             fn_director      = _fn_director)
->>>>>>> 13717cd7
         self._forceVecTerm   = sle.VectorAssemblyTerm_NA__Fn(   integrationSwarm=swarmguy,
                                                                 assembledObject=self._fvector,
                                                                 fn=_fn_bodyforce)
