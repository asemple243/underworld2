##~#~#~#~#~#~#~#~#~#~#~#~#~#~#~#~#~#~#~#~#~#~#~#~#~#~#~#~#~#~#~#~#~#~#~#~#~#~#~#~#~#~##
##                                                                                   ##
##  This file forms part of the Underworld geophysics modelling application.         ##
##                                                                                   ##
##  For full license and copyright information, please refer to the LICENSE.md file  ##
##  located at the project root, or contact the authors.                             ##
##                                                                                   ##
##~#~#~#~#~#~#~#~#~#~#~#~#~#~#~#~#~#~#~#~#~#~#~#~#~#~#~#~#~#~#~#~#~#~#~#~#~#~#~#~#~#~##
import underworld as uw
import underworld._stgermain as _stgermain
import sle
import libUnderworld

class Stokes(_stgermain.StgCompoundComponent):
    """
    This class provides functionality for a discrete representation
    of the incompressible Stokes equation.

    Specifically, the class uses a mixed finite element method to
    construct a system of linear equations which may then be solved
    using an object of the underworld.system.Solver class.

    The underlying element types are determined by the supporting
    mesh used for the 'velocityField' and 'pressureField' parameters.

    Parameters
    ----------
    velocityField : underworld.mesh.MeshVariable
        Variable used to record system velocity.
    pressureField : underworld.mesh.MeshVariable
        Variable used to record system pressure.
    fn_viscosity : underworld.function.Function
        Function which reports a viscosity value.
        Function must return scalar float values.
    fn_bodyforce : underworld.function.Function, default=None.
        Function which reports a body force for the system.
        Function must return float values of identical dimensionality
        to the provided velocity variable.
    swarm : uw.swarm.Swarm, default=None.
        If a swarm is provided, PIC type integration is utilised to build
        up element integrals. The provided swarm is used as the basis for
        the PIC swarm.
        If no swarm is provided, Gauss style integration is used.
    conditions : list of uw.conditions.DirichletCondition objects, default=None
        Conditions to be placed on the system. Currently only
        Dirichlet conditions are supported.

    Notes
    -----
    Constructor must be called by collectively all processes.


    """
    _objectsDict = {  "_system" : "Stokes_SLE" }
    _selfObjectName = "_system"

    def __init__(self, velocityField, pressureField, fn_viscosity=None, fn_bodyforce=None, swarm=None, conditions=[], viscosityFn=None, bodyForceFn=None, rtolerance=None, _fn_viscosity2=None, _fn_director=None, _fn_stresshistory=None, **kwargs):
        # DEPRECATE 1/16
        if viscosityFn != None:
            raise RuntimeError("Note that the 'viscosityFn' parameter has been renamed to 'fn_viscosity'.")
        if bodyForceFn != None:
            raise RuntimeError("Note that the 'bodyForceFn' parameter has been renamed to 'fn_bodyforce'.")
        if rtolerance != None:
            raise RuntimeError("Note that the 'rtolerance' parameter has been removed.\n" \
                               "All solver functionality has been moved to underworld.systems.Solver.")



        if not isinstance( velocityField, uw.mesh.MeshVariable):
            raise TypeError( "Provided 'velocityField' must be of 'MeshVariable' class." )
        if velocityField.nodeDofCount != velocityField.mesh.dim:
            raise ValueError( "Provided 'velocityField' must be a vector field of same dimensionality as its mesh." )
        self._velocityField = velocityField
        if not isinstance( pressureField, uw.mesh.MeshVariable):
            raise TypeError( "Provided 'pressureField' must be of 'MeshVariable' class." )
        if pressureField.nodeDofCount != 1:
            raise ValueError( "Provided 'pressureField' must be a scalar field (ie pressureField.nodeDofCount==1)." )
        self._pressureField = pressureField

        if not fn_viscosity:
            raise ValueError("You must specify a viscosity function via the 'fn_viscosity' parameter.")
        _fn_viscosity  = uw.function.Function._CheckIsFnOrConvertOrThrow(fn_viscosity)
        if not isinstance( _fn_viscosity, uw.function.Function):
            raise TypeError( "Provided 'fn_viscosity' must be of or convertible to 'Function' class." )
        if _fn_viscosity2:
            _fn_viscosity2 = uw.function.Function._CheckIsFnOrConvertOrThrow(_fn_viscosity2)
            if not isinstance( _fn_viscosity2, uw.function.Function):
                raise TypeError( "Provided 'fn_viscosity2' must be of or convertible to 'Function' class." )

        if _fn_director:
            _fn_director = uw.function.Function._CheckIsFnOrConvertOrThrow(_fn_director)
            if not isinstance( _fn_director, uw.function.Function):
                raise TypeError( "Provided 'fn_director' must be of or convertible to 'Function' class." )

        if _fn_stresshistory:
            _fn_stresshistory = uw.function.Function._CheckIsFnOrConvertOrThrow(_fn_stresshistory)
            if not isinstance( _fn_stresshistory, uw.function.Function):
                raise TypeError( "Provided '_fn_stresshistory' must be of or convertible to 'Function' class." )
        

        if not fn_bodyforce:
            if velocityField.mesh.dim == 2:
                fn_bodyforce = (0.,0.)
            else:
                fn_bodyforce = (0.,0.,0.)
        _fn_bodyforce = uw.function.Function._CheckIsFnOrConvertOrThrow(fn_bodyforce)

        if swarm and not isinstance(swarm, uw.swarm.Swarm):
            raise TypeError( "Provided 'swarm' must be of 'Swarm' class." )
        self._swarm = swarm

        if not isinstance(conditions, (uw.conditions._SystemCondition, list, tuple) ):
            raise TypeError( "Provided 'conditions' must be a list '_SystemCondition' objects." )
        # error check dcs 'dirichlet conditions' and ncs 'neumann cond.' FeMesh_IndexSets
        fluxCond = None
        mesh     = velocityField.mesh
        ncs      = uw.mesh.FeMesh_IndexSet( mesh, topologicalIndex=0, size=mesh.nodesGlobal )
        dcs      = uw.mesh.FeMesh_IndexSet( mesh, topologicalIndex=0, size=mesh.nodesGlobal )

        for cond in conditions:
            if not isinstance( cond, uw.conditions._SystemCondition ):
                raise TypeError( "Provided 'conditions' must be a list '_SystemCondition' objects." )
<<<<<<< HEAD
            # set the bcs on here
            if type( cond ) == uw.conditions.DirichletCondition:
                if cond.variable == velocityField:
                    libUnderworld.StgFEM.FeVariable_SetBC( velocityField._cself, cond._cself )
                elif cond.variable == pressureField:
                    libUnderworld.StgFEM.FeVariable_SetBC( pressureField._cself, cond._cself )
                else:
                    raise ValueError("Condition object does not appear to apply to the provided velocityField or pressureField.")
                for ii in cond.indexSets:
                    if ii:
                        # add all dirichlet condition to dcs
                        dcs.add( ii )
            elif type( cond ) == uw.conditions.NeumannCondition:
                for ii in cond.indexSets:
                    if ii:
                        ncs.add( ii )
                fluxCond=cond
=======
            # set the bcs on here.. will rearrange this in future.
            if cond.variable == self._velocityField:
                libUnderworld.StgFEM.FeVariable_SetBC( self._velocityField._cself, cond._cself )
            elif cond.variable == self._pressureField:
                libUnderworld.StgFEM.FeVariable_SetBC( self._pressureField._cself, cond._cself )
>>>>>>> 27f029d6
            else:
                raise RuntimeError("Can't decide on input condition")

        # check if condition definitions occur on the same nodes: error conditions presently
        should_be_empty = dcs & ncs
        if should_be_empty.count > 0:
            raise ValueError("It appears both Neumann and Dirichlet conditions have been specified the following nodes\n" +
                    "This is untested and we have disabled it for now.", should_be_empty.data)

        # ok, we've set some bcs, lets recreate eqnumbering
        libUnderworld.StgFEM._FeVariable_CreateNewEqnNumber( pressureField._cself )
        libUnderworld.StgFEM._FeVariable_CreateNewEqnNumber( velocityField._cself )
        self._conditions = conditions

        # create solutions vectors
        self._velocitySol = sle.SolutionVector(velocityField)
        self._pressureSol = sle.SolutionVector(pressureField)

        # create force vectors
        self._fvector = sle.AssembledVector(velocityField)
        self._hvector = sle.AssembledVector(pressureField)

        # and matrices
        self._kmatrix = sle.AssembledMatrix( velocityField, velocityField, rhs=self._fvector )
        self._gmatrix = sle.AssembledMatrix( velocityField, pressureField, rhs=self._fvector, rhs_T=self._hvector )
        self._preconditioner = sle.AssembledMatrix( pressureField, pressureField, rhs=self._hvector, allowZeroContrib=True )

        # create swarm
        self._gaussSwarm = uw.swarm.GaussIntegrationSwarm(velocityField.mesh)
        self._PICSwarm = None
        if self._swarm:
            self._PICSwarm = uw.swarm.PICIntegrationSwarm(self._swarm)
            self._PICSwarm.repopulate()
        # create assembly terms
        self._gradStiffMatTerm = sle.GradientStiffnessMatrixTerm(   integrationSwarm=self._gaussSwarm,
          assembledObject=self._gmatrix)
        self._preCondMatTerm   = sle.PreconditionerMatrixTerm(  integrationSwarm=self._gaussSwarm,
                                                                assembledObject=self._preconditioner)

        swarmguy = self._PICSwarm
        if not swarmguy:
            swarmguy = self._gaussSwarm
        
        self._constitMatTerm = sle.ConstitutiveMatrixTerm(  integrationSwarm = swarmguy,
                                                            assembledObject  = self._kmatrix,
                                                            fn_visc1         = _fn_viscosity,
                                                            fn_visc2         = _fn_viscosity2,
                                                            fn_director      = _fn_director)
        self._forceVecTerm   = sle.VectorAssemblyTerm_NA__Fn(   integrationSwarm=swarmguy,
                                                                assembledObject=self._fvector,
                                                                fn=_fn_bodyforce)
<<<<<<< HEAD
                                                                       # prepare fluxConditions
        if fluxCond:
            ##### Build everything for the VectorSurfaceAssemblyTerm_NA__Fn__ni.
            # 1) a gauss border swarm
            # 2) a mask function to only evaluate the fn_flux only on the nodes specified in fluxCond.indexSets
            #####
            pWalls = mesh.specialSets["MaxI_VertexSet"] + mesh.specialSets["MinI_VertexSet"]
            alanBorderGaussSwarm = uw.swarm.GaussBorderIntegrationSwarm( mesh=mesh, particleCount=2 )
            deltaMeshVariable = uw.mesh.MeshVariable(mesh, 1)
            # set to 1 on provided vertices and 0 elsewhere
            deltaMeshVariable.data[:] = 0.
            deltaMeshVariable.data[pWalls.data] = 1.
            #deltaMeshVariable.data[fluxCond.indexSets[0].data] = 1.
            # note we use this condition to only capture border swarm particles
            # on the surface itself. for those directly adjacent, the deltaMeshVariable will evaluate
            # to non-zero (but less than 1.), so we need to remove those from the integration as well.
            maskFn = uw.function.branching.conditional(
                              [  ( deltaMeshVariable > 0.999, 1. ),
                                 (                      True, 0. )   ] )
            fluxCond._gradientField = maskFn * fluxCond.gradientField

            self._surfaceFluxTerm = sle.VectorSurfaceAssemblyTerm_NA__Fn__ni(
                                        integrationSwarm = alanBorderGaussSwarm,
                                        assembledObject  = self._fvector,
                                        fluxCond         = fluxCond )
=======
        if _fn_stresshistory != None:
            self._vepTerm    = sle.VectorAssemblyTerm_VEP__Fn(  integrationSwarm=swarmguy,
        		                                                assembledObject=self._fvector,
                		                                        fn=_fn_stresshistory )

>>>>>>> 27f029d6
        super(Stokes, self).__init__(**kwargs)


    def _add_to_stg_dict(self,componentDictionary):
        # call parents method
        super(Stokes,self)._add_to_stg_dict(componentDictionary)

        componentDictionary[ self._cself.name ][   "StressTensorMatrix"] = self._kmatrix._cself.name
        componentDictionary[ self._cself.name ][       "GradientMatrix"] = self._gmatrix._cself.name
        componentDictionary[ self._cself.name ][     "DivergenceMatrix"] = None
        componentDictionary[ self._cself.name ]["CompressibilityMatrix"] = None
        componentDictionary[ self._cself.name ][       "VelocityVector"] = self._velocitySol._cself.name
        componentDictionary[ self._cself.name ][       "PressureVector"] = self._pressureSol._cself.name
        componentDictionary[ self._cself.name ][          "ForceVector"] = self._fvector._cself.name
        componentDictionary[ self._cself.name ]["ContinuityForceVector"] = self._hvector._cself.name

    def solve(self, *args, **kwargs):
        """ deprecated method
        """
        raise RuntimeError("This method is now deprecated. You now need to explicitly\n"\
                           "create a solver, and then solve it:\n\n"\
                           "    solver = uw.system.Solver(stokesSystemObject)\n"\
                           "    solver.solve() \n\n"\
                           "but note that you only need to create the solver once.")

    @property
    def fn_viscosity(self):
        """
        The viscosity function. You may change this function directly via this
        property.
        """
        return self._constitMatTerm.fn_visc1
    @fn_viscosity.setter
    def fn_viscosity(self, value):
        self._constitMatTerm.fn_visc1 = value

    @property
    def fn_bodyforce(self):
        """
        The body force function. You may change this function directly via this
        property.
        """
        return self._forceVecTerm.fn
    @fn_bodyforce.setter
    def fn_bodyforce(self, value):
        self._forceVecTerm.fn = value<|MERGE_RESOLUTION|>--- conflicted
+++ resolved
@@ -111,52 +111,22 @@
 
         if not isinstance(conditions, (uw.conditions._SystemCondition, list, tuple) ):
             raise TypeError( "Provided 'conditions' must be a list '_SystemCondition' objects." )
-        # error check dcs 'dirichlet conditions' and ncs 'neumann cond.' FeMesh_IndexSets
-        fluxCond = None
-        mesh     = velocityField.mesh
-        ncs      = uw.mesh.FeMesh_IndexSet( mesh, topologicalIndex=0, size=mesh.nodesGlobal )
-        dcs      = uw.mesh.FeMesh_IndexSet( mesh, topologicalIndex=0, size=mesh.nodesGlobal )
-
+        if len(conditions) > 1:
+            raise ValueError( "Multiple conditions are not currently supported." )
         for cond in conditions:
             if not isinstance( cond, uw.conditions._SystemCondition ):
                 raise TypeError( "Provided 'conditions' must be a list '_SystemCondition' objects." )
-<<<<<<< HEAD
-            # set the bcs on here
-            if type( cond ) == uw.conditions.DirichletCondition:
-                if cond.variable == velocityField:
-                    libUnderworld.StgFEM.FeVariable_SetBC( velocityField._cself, cond._cself )
-                elif cond.variable == pressureField:
-                    libUnderworld.StgFEM.FeVariable_SetBC( pressureField._cself, cond._cself )
-                else:
-                    raise ValueError("Condition object does not appear to apply to the provided velocityField or pressureField.")
-                for ii in cond.indexSets:
-                    if ii:
-                        # add all dirichlet condition to dcs
-                        dcs.add( ii )
-            elif type( cond ) == uw.conditions.NeumannCondition:
-                for ii in cond.indexSets:
-                    if ii:
-                        ncs.add( ii )
-                fluxCond=cond
-=======
             # set the bcs on here.. will rearrange this in future.
             if cond.variable == self._velocityField:
                 libUnderworld.StgFEM.FeVariable_SetBC( self._velocityField._cself, cond._cself )
             elif cond.variable == self._pressureField:
                 libUnderworld.StgFEM.FeVariable_SetBC( self._pressureField._cself, cond._cself )
->>>>>>> 27f029d6
             else:
-                raise RuntimeError("Can't decide on input condition")
-
-        # check if condition definitions occur on the same nodes: error conditions presently
-        should_be_empty = dcs & ncs
-        if should_be_empty.count > 0:
-            raise ValueError("It appears both Neumann and Dirichlet conditions have been specified the following nodes\n" +
-                    "This is untested and we have disabled it for now.", should_be_empty.data)
+                raise ValueError("Condition object does not appear to apply to the provided velocityField or pressureField.")
 
         # ok, we've set some bcs, lets recreate eqnumbering
-        libUnderworld.StgFEM._FeVariable_CreateNewEqnNumber( pressureField._cself )
-        libUnderworld.StgFEM._FeVariable_CreateNewEqnNumber( velocityField._cself )
+        libUnderworld.StgFEM._FeVariable_CreateNewEqnNumber( self._pressureField._cself )
+        libUnderworld.StgFEM._FeVariable_CreateNewEqnNumber( self._velocityField._cself )
         self._conditions = conditions
 
         # create solutions vectors
@@ -173,7 +143,7 @@
         self._preconditioner = sle.AssembledMatrix( pressureField, pressureField, rhs=self._hvector, allowZeroContrib=True )
 
         # create swarm
-        self._gaussSwarm = uw.swarm.GaussIntegrationSwarm(velocityField.mesh)
+        self._gaussSwarm = uw.swarm.GaussIntegrationSwarm(self._velocityField.mesh)
         self._PICSwarm = None
         if self._swarm:
             self._PICSwarm = uw.swarm.PICIntegrationSwarm(self._swarm)
@@ -196,39 +166,11 @@
         self._forceVecTerm   = sle.VectorAssemblyTerm_NA__Fn(   integrationSwarm=swarmguy,
                                                                 assembledObject=self._fvector,
                                                                 fn=_fn_bodyforce)
-<<<<<<< HEAD
-                                                                       # prepare fluxConditions
-        if fluxCond:
-            ##### Build everything for the VectorSurfaceAssemblyTerm_NA__Fn__ni.
-            # 1) a gauss border swarm
-            # 2) a mask function to only evaluate the fn_flux only on the nodes specified in fluxCond.indexSets
-            #####
-            pWalls = mesh.specialSets["MaxI_VertexSet"] + mesh.specialSets["MinI_VertexSet"]
-            alanBorderGaussSwarm = uw.swarm.GaussBorderIntegrationSwarm( mesh=mesh, particleCount=2 )
-            deltaMeshVariable = uw.mesh.MeshVariable(mesh, 1)
-            # set to 1 on provided vertices and 0 elsewhere
-            deltaMeshVariable.data[:] = 0.
-            deltaMeshVariable.data[pWalls.data] = 1.
-            #deltaMeshVariable.data[fluxCond.indexSets[0].data] = 1.
-            # note we use this condition to only capture border swarm particles
-            # on the surface itself. for those directly adjacent, the deltaMeshVariable will evaluate
-            # to non-zero (but less than 1.), so we need to remove those from the integration as well.
-            maskFn = uw.function.branching.conditional(
-                              [  ( deltaMeshVariable > 0.999, 1. ),
-                                 (                      True, 0. )   ] )
-            fluxCond._gradientField = maskFn * fluxCond.gradientField
-
-            self._surfaceFluxTerm = sle.VectorSurfaceAssemblyTerm_NA__Fn__ni(
-                                        integrationSwarm = alanBorderGaussSwarm,
-                                        assembledObject  = self._fvector,
-                                        fluxCond         = fluxCond )
-=======
         if _fn_stresshistory != None:
             self._vepTerm    = sle.VectorAssemblyTerm_VEP__Fn(  integrationSwarm=swarmguy,
         		                                                assembledObject=self._fvector,
                 		                                        fn=_fn_stresshistory )
 
->>>>>>> 27f029d6
         super(Stokes, self).__init__(**kwargs)
 
 
