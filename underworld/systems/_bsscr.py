##~#~#~#~#~#~#~#~#~#~#~#~#~#~#~#~#~#~#~#~#~#~#~#~#~#~#~#~#~#~#~#~#~#~#~#~#~#~#~#~#~#~##
##                                                                                   ##
##  This file forms part of the Underworld geophysics modelling application.         ##
##                                                                                   ##
##  For full license and copyright information, please refer to the LICENSE.md file  ##
##  located at the project root, or contact the authors.                             ##
##                                                                                   ##
##~#~#~#~#~#~#~#~#~#~#~#~#~#~#~#~#~#~#~#~#~#~#~#~#~#~#~#~#~#~#~#~#~#~#~#~#~#~#~#~#~#~##
import underworld as uw
import underworld._stgermain as _stgermain
import sle
import libUnderworld
from libUnderworld import petsc
from libUnderworld import Solvers
from _options import Options

class Stats(object):
    pressure_its=0
    velocity_backsolve_its=0
    pressure_time=0.
    velocity_backsolve_time=0.
    total_time=0.
    total_flops=0.
    pressure_flops=0.
    velocity_backsolve_flops=0.
    vmin=0.
    vmax=0.
    pmin=0.
    pmax=0.
    p_sum=0.


class OptionsMG(Options):
    """
    Set Multigrid PETSc options

    active = <True,False>           : activates Multigrid
    levels = <n>                    : Multigrid grid levels
    pc_mg_type <additive,multiplicative,full,kaskade> : multiplicative is default
    pc_mg_cycle_type <v,w>          : v or w
    pc_mg_multiplicative_cycles <n> : Sets the number of cycles to use for each preconditioner
                                      step of multigrid
    mg_levels_ksp_type <minres>     : Krylov method
    mg_levels_ksp_max_its <n>       : Maximum iterations for Krylov method
    mg_levels_ksp_convergence_test <default, skip>  :
    mg_levels_pc_type <sor>         : Preconditioner type
    pc_mg_smoothup <n>              : Number of smoothing steps after interpolation
    pc_mg_smoothdown <n>            : Number of smoothing steps before applying restriction operator
    """

    def reset(self):
        """
        Reset values to initial defaults.
        """
        self.__dict__.clear()
        self.levels=0
        self.active=True
        # add to A11 ksp when MG active
        #self.pc_mg_type="multiplicative"
        #self.pc_mg_type="additive"
        #self.pc_mg_type="additive"
        #self.pc_mg_cycle_type="v"
        #self.pc_mg_multiplicative_cycles=1
        #self.mg_levels_ksp_type="minres"
        #self.mg_levels_ksp_max_its=3
        #self.mg_levels_ksp_convergence_test="skip"
        #self.mg_levels_pc_type="sor"
        #self.pc_mg_smoothup= 5
        #self.pc_mg_smoothdown= 5

    def set_levels(self, field=''):
        """
        Automatically set Multigrid levels based off mesh resolution.
        """
        if not isinstance( field, uw.mesh.MeshVariable):
            raise TypeError( "Provided field must be of 'MeshVariable' class." )
        else:
            levels=1
            lvls=[]
            res_tuple=field.mesh.elementRes
            for res in res_tuple:
                levels=1
                while res%2 == 0:
                    res=res/2
                    levels += 1
                lvls.append(levels)
            self.levels=min(lvls)
            if self.levels < 2:
                raise TypeError("\n\n\033[1;35mMultigrid levels must be >= 2.\nNeed more multiples of 2 in mesh resolution.\033[00m\n" )

class OptionsMGA(Options):
    """
    The accelerating MG is one of the best ways to kill off nasty problems effectively. Some tuning helps
    because you can bracket low and high smoothing values if you have seen what works. But a wide range can
    be very effective, so that's what we set by default.

    mg_accelerating_smoothing = <True,False> : Activate accelerating multigrid
    mg_smoothing_adjust_on_convergence_rate = <True,False>
    mg_accelerating_smoothing_view = = <True,False>

    Range of values for the up / down smooth and
    where to start at the beginning of each new iteration - if you have experience
    that a particular solution needs a lot of iterations then you can help the
    algorithm out by suggesting it starts high.

    mg_smooths_min = <n>
    mg_smooths_max = <n>
    mg_smooths_to_start = <n>

    The manner in which the smoothing cycles changes as the problem gets easier or harder.
    The specified acceleration is a factor which increases or decreases the number of cycles
    to smooths * or / acceleration
    The specified increment increases or decreases the number of cycles to smooths + or - increment.
    Should be a big number if a lot of variation is seen in the problem.

    mg_smoothing_acceleration = 1.1
    mg_smoothing_increment = <n>

    This is a target which says we'll try to get at least one order of magnitude reduction in
    residual over this number of V cycles with the fiddling about in smoothing, but not more than
    two orders. This is to allow us to progress to smaller, cheaper operations when the calculation
    is easy

    mg_target_cycles_10fold_reduction = <n>

    """
    def reset(self):
        """
        Reset values to initial defaults.
        """
        self.__dict__.clear()
        self.mg_accelerating_smoothing=False
        self.mg_smoothing_adjust_on_convergence_rate=False
<<<<<<< HEAD
        # self.mg_accelerating_smoothing_view=True
        self.mg_smooths_min = 2 
        self.mg_smooths_max= 200
        self.mg_smooths_to_start= 3
=======
        self.mg_accelerating_smoothing_view=False
        self.mg_smooths_min = 1
        self.mg_smooths_max= 20
        self.mg_smooths_to_start= 1
>>>>>>> 6396665b
        self.mg_smoothing_acceleration=1.1
        self.mg_smoothing_increment=1
        self.mg_target_cycles_10fold_reduction=5

class OptionsMain(Options):
    """
    penalty = 0                  : Penalty number for Augmented Lagrangian
    Q22_pc_type = <"uw","uwscale", "gkgdiag", "bfbt"> : Schur preconditioner operators
    force_correction = <True,False>                   : Correct force term for Augmented Lagrangian
    rescale_equations = <True,False>                  : Use scaling on matrices
    k_scale_only = <True,False>                       : Only scale Velocity matrix
    remove_constant_pressure_null_space = <True,False>
    change_backsolve = <True,False>                   : Activate backsolveA11 options
    change_A11rhspresolve = <True,False>              : Activate rhsA11 options
    restore_K = <True,False>                          : Restore K matrix before velocity back solve
    """
    def reset(self):
        """
        Reset values to initial defaults.
        """
        self.Q22_pc_type = "uw"
        self.force_correction = True
        self.ksp_type = "bsscr"
        self.pc_type = "none"
        self.ksp_k2_type = "NULL"
        self.rescale_equations = False
        self.k_scale_only = True
        self.remove_constant_pressure_null_space = False
        self.change_backsolve = False
        self.change_A11rhspresolve = False
        self.penalty = 0.0
        self.restore_K = True

class OptionsGroup(object):
    """
    A collection of options

    A11           : Velocity KSP solver options
    scr           : Configures the Schur complement (pressure) KSP solver
    mg            : Configures multigrid on the velocity solves
    mg_accel      : Accelerating multigrid options
    main          : Configures the top level KSP as well as miscellaneous options
    rhsA11        : Options for the Schur right-hand-side A11 ksp pre-solve
    backsolveA11  : Options for the velocity back solve
    """
    def __init__(self):
        self.A11  =Options()
        self.scr  =Options()
        self.main =OptionsMain()
        self.mg   =OptionsMG()
        self.mg_accel =OptionsMGA()
        self.rhsA11   =Options()
        self.backsolveA11=Options()


class MGSolver(_stgermain.StgCompoundComponent):
    """
    """
    _objectsDict = {  "_mgSolver" : "PETScMGSolver",
                      "_mgGenerator" : "SROpGenerator"      }
    _selfObjectName = "_mgSolver"

    def __init__(self, field, levels=2, **kwargs):
        if not isinstance(levels, int) or levels < 1:
            raise TypeError( "'levels' must be positive integer.")
        if not isinstance( field, uw.mesh.MeshVariable):
            raise TypeError( "Provided 'field' must be of 'MeshVariable' class." )

        self._levels=levels
        self._field=field
        super(MGSolver, self).__init__(**kwargs)

    def _add_to_stg_dict(self,componentDictionary):
        # call parents method
        super(MGSolver,self)._add_to_stg_dict(componentDictionary)

        componentDictionary[ self._cself.name ][     "levels"] = self._levels
        componentDictionary[ self._cself.name ]["opGenerator"] = self._mgGenerator.name
        componentDictionary[ self._mgGenerator.name ]["fineVariable"] = self._field._cself.name

class StokesSolver(_stgermain.StgCompoundComponent):
    """
    The Block Stokes Schur Complement Solver:
    This solves the saddle-point system

    [ K  G][u] = [f]
    [ G' C][p]   [h]

    via a Schur complement method.

    We first solve:
      a: S*p= G'*Ki*f - h,

    where S = G'*Ki*G-C and Ki = inverse of K.

    Then we backsolve for the velocity
      b: K*u = f - G*p.

    The effect of the inverse of K in (a) is obtained via a KSPSolve in PETSc.
    This has the prefix 'A11' (often called the 'inner' solve)

    The solve in (a) for the pressure has prefix 'scr'.

    Assuming the returned solver is called 'solver':

    It is possible to configure these solves individually via the
      solver.options.A11
    and
      solver.options.scr
    dictionaries.

    Try uw.help(solver.options.A11) for some details.

    Common configurations are provided via the
    solver.set_inner_method() function.

    solver.set_inner_method("mg") sets up a multigrid solve for the inner solve. This is the default.
    solver.set_inner_method("mumps") will set up a parallel direct solve on the inner solve.
    solver.set_inner_method("lu") will set up a serial direct solve on the inner solve.

    uw.help(solver.set_inner_method) for more.

    For more advanced configurations use the
    solver.options.A11/scr dictionaries directly.

    uw.help(solver.options) to see more.
    """
    _objectsDict = {  "_stokessolver" : "StokesBlockKSPInterface"  }
    _selfObjectName = "_stokessolver"
    _optionsStr=''

    def __init__(self, stokesSLE, **kwargs):
        if not isinstance(stokesSLE, uw.systems.Stokes):
            raise TypeError("Provided system must be of 'Stokes' class")

        self.options=OptionsGroup()
        self.options.A11.ksp_rtol=1e-6

        self._stokesSLE=stokesSLE

        velocityField=stokesSLE._velocityField
        pressureField=stokesSLE._pressureField

        if not isinstance( velocityField, uw.mesh.MeshVariable):
            raise TypeError( "Provided 'velocityField' must be of 'MeshVariable' class." )
        self._velocityField = velocityField
        if not isinstance( pressureField, uw.mesh.MeshVariable):
            raise TypeError( "Provided 'pressureField' must be of 'MeshVariable' class." )
        self._pressureField = pressureField

        super(StokesSolver, self).__init__(**kwargs)

    def _add_to_stg_dict(self,componentDictionary):
        # call parents method
        super(StokesSolver,self)._add_to_stg_dict(componentDictionary)

        componentDictionary[ self._cself.name ][       "Preconditioner"] = self._stokesSLE._preconditioner._cself.name
        componentDictionary[ self._cself.name ][            "stokesEqn"] = self._stokesSLE._cself.name
        componentDictionary[ self._cself.name ]["2ndStressTensorMatrix"] = None # used when we assemble K2 directly
        componentDictionary[ self._cself.name ][       "2ndForceVector"] = None # used when we assemble K2 directly
        componentDictionary[ self._cself.name ][        "penaltyNumber"] = None #self.options.main.penalty
        componentDictionary[ self._cself.name ][           "MassMatrix"] = None #self._mmatrix._cself.name
        componentDictionary[ self._cself.name ][      "JunkForceVector"] = None #self._junkfvector._cself.name
        componentDictionary[ self._cself.name ][   "VelocityMassMatrix"] = None #self._vmmatrix._cself.name
        componentDictionary[ self._cself.name ][     "VMassForceVector"] = None #self._vmfvector._cself.name


    ########################################################################
    ### the solve function
    ########################################################################

    def solve(self, nonLinearIterate=None, nonLinearTolerance=1.0e-2, print_stats=False, reinitialise=True, **kwargs):
        """ solve the Stokes system
        """
        Solvers.SBKSP_SetSolver(self._cself, self._stokesSLE._cself)
        if isinstance(self.options.main.penalty,float) and self.options.main.penalty > 0.0:
            Solvers.SBKSP_SetPenalty(self._cself, self.options.main.penalty)
            if self.options.main.ksp_k2_type == "NULL":
                self.options.main.ksp_k2_type = "GMG"

        if not isinstance(nonLinearTolerance, float) or nonLinearTolerance < 0.0:
            raise ValueError("'nonLinearTolerance' option must be of type 'float' and greater than 0.0")

        # Set up options string from dictionaries.
        # We set up here so that we can set/change terms on the dictionaries before we run solve
        # self.options.A11._mg_active is True by default but can be changed before here via
        # functions like set_lu

        self._setup_options(**kwargs)
        petsc.OptionsClear() # reset the petsc options
        petsc.OptionsInsertString(self._optionsStr)

        # set up MG
        if self.options.mg.active == True:
            self._setup_mg()

        # check for non-linearity
        nonLinear=self._check_linearity(nonLinearIterate)

        if nonLinear and nonLinearIterate:
            # self._stokesSLE._cself.nonLinearTolerance = nonLinearTolerance # set via python
            libUnderworld.StgFEM.SystemLinearEquations_SetNonLinearTolerance(self._stokesSLE._cself, nonLinearTolerance)
            libUnderworld.StgFEM.SystemLinearEquations_SetToNonLinear(self._stokesSLE._cself, True, )
        else:
            libUnderworld.StgFEM.SystemLinearEquations_SetToNonLinear(self._stokesSLE._cself, False )

        if self._stokesSLE._swarm and reinitialise:
            self._stokesSLE._swarm._voronoi_swarm.repopulate()

        # set up objects on SLE

        if reinitialise:
            libUnderworld.StgFEM.SystemLinearEquations_BC_Setup(self._stokesSLE._cself, None)
            libUnderworld.StgFEM.SystemLinearEquations_LM_Setup(self._stokesSLE._cself, None)
            libUnderworld.StgFEM.SystemLinearEquations_ZeroAllVectors(self._stokesSLE._cself, None)
            libUnderworld.StgFEM.SystemLinearEquations_MatrixSetup(self._stokesSLE._cself, None)
            libUnderworld.StgFEM.SystemLinearEquations_VectorSetup(self._stokesSLE._cself, None)

            # setup penalty specific objects
            if isinstance(self.options.main.penalty, float) and self.options.main.penalty > 0.0:
                self._create_penalty_objects()
                self._setup_penalty_objects()

        # solve
        if nonLinear and nonLinearIterate:
            libUnderworld.StgFEM.SystemLinearEquations_NonLinearExecute(self._stokesSLE._cself, None)
        else:
            libUnderworld.StgFEM.SystemLinearEquations_ExecuteSolver(self._stokesSLE._cself, None)

        libUnderworld.StgFEM.SystemLinearEquations_UpdateSolutionOntoNodes(self._stokesSLE._cself, None)

        if print_stats:
            self.print_stats()
            if nonLinear and nonLinearIterate:
                if uw.rank()==0:
                    purple = "\033[0;35m"
                    endcol = "\033[00m"
                    boldpurple = "\033[1;35m"
                    print boldpurple
                    print( "Non linear iterations: %3d of 500 " % (self._stokesSLE._cself.nonLinearIteration_I) )
                    print endcol
                    print

    ########################################################################
    ### create vectors and matrices for augmented lagrangian solve
    ########################################################################
    def _create_penalty_objects(self):
        # using this function se we don't need to add anything extra to the stokeSLE struct

        velocityField=self._velocityField
        pressureField=self._pressureField
        stokesSLE = self._stokesSLE
        # create junk force vectors -- we provide no assembly terms for these so they are 0 vectors.
        self._vmfvector   = sle.AssembledVector(velocityField)
        self._junkfvector = sle.AssembledVector(pressureField)

        # and matrices
        self._vmmatrix = sle.AssembledMatrix( velocityField, velocityField, rhs=self._vmfvector )
        self._mmatrix  = sle.AssembledMatrix( pressureField, pressureField, rhs=self._junkfvector )

        # create assembly terms
        self._pressMassMatTerm = sle.MatrixAssemblyTerm_NA__NB__Fn( integrationSwarm=uw.swarm.GaussIntegrationSwarm(velocityField.mesh), fn=1.0, assembledObject=self._mmatrix,
                                                             mesh = velocityField._mesh)

        # attach terms to live solver struct
        self._cself.vmForceVec = self._vmfvector._cself
        self._cself.vmStiffMat = self._vmmatrix._cself
        self._cself.jForceVec  = self._junkfvector._cself
        self._cself.mStiffMat  = self._mmatrix._cself
    ########################################################################
    ### assemble vectors and matrices for augmented lagrangian solve
    ########################################################################
    def _setup_penalty_objects(self):
        # using this function so we don't need to add anything extra to the stokeSLE struct

        # zero the vectors
        petsc.SetVec(self._vmfvector._cself.vector, 0.0)  # this complains about memory leaks
        petsc.SetVec(self._junkfvector._cself.vector, 0.0)
        # vector set up
        libUnderworld.StgFEM.ForceVector_Assemble(self._vmfvector._cself)
        libUnderworld.StgFEM.ForceVector_Assemble(self._junkfvector._cself)
        # matrix set up
        libUnderworld.StgFEM.StiffnessMatrix_Assemble( self._vmmatrix._cself, self._stokesSLE._cself.removeBCs, self._stokesSLE._cself, None );
        libUnderworld.StgFEM.StiffnessMatrix_Assemble( self._mmatrix._cself,  self._stokesSLE._cself.removeBCs, self._stokesSLE._cself, None );
    ########################################################################
    ### setup options for solve
    ########################################################################
    def _setup_options(self, **kwargs):
        self._optionsStr=''
        # the A11._mg_active overrides the mg.active so we can set direct solve using A11 prefix
        # if A11._mg_active is true we can still deactivate mg using its own flag
        if self.options.A11._mg_active == False:
            self.options.mg.active = self.options.A11._mg_active
        self.options.scr._mg_active=0
        del self.options.scr._mg_active # not currently used

        for key, value in self.options.main.__dict__.iteritems():
            if key != 'penalty': # don't add penalty to petsc options
                if value == 'bfbt': # allowed alias
                    value = 'gtkg'
                if key != 'force_correction' or self.options.main.penalty > 0.0: # then add option
                    if key != 'k_scale_only' or self.options.main.rescale_equations==True:
                        self._optionsStr = self._optionsStr+" "+"-"+key+" "+str(value)

        for key, value in self.options.A11.__dict__.iteritems():
            if key != '_mg_active':
                self._optionsStr = self._optionsStr+" "+"-A11_"+key+" "+str(value)

        for key, value in self.options.scr.__dict__.iteritems():
            self._optionsStr = self._optionsStr+" "+"-scr_"+key+" "+str(value)

        if self.options.main.change_backsolve:
            for key, value in self.options.backsolveA11.__dict__.iteritems():
                self._optionsStr = self._optionsStr+" "+"-backsolveA11_"+key+" "+str(value)

        if self.options.main.change_A11rhspresolve:
            for key, value in self.options.rhsA11.__dict__.iteritems():
                self._optionsStr = self._optionsStr+" "+"-rhsA11_"+key+" "+str(value)

        if self.options.mg.active:
            for key, value in self.options.mg.__dict__.iteritems():
                if key != 'active' and key != 'levels':
                    self._optionsStr = self._optionsStr+" "+"-A11_"+key+" "+str(str(value))
            self.options._mgLevels=self.options.mg.levels # todo dynamically set mgLevels.
        else:
            self._optionsStr = self._optionsStr+" "+"-A11_"+"mg_active"+" "+"False"

        if self.options.mg_accel.mg_accelerating_smoothing and self.options.mg.active:
            for key, value in self.options.mg_accel.__dict__.iteritems():
                if key != 'active' and key != 'levels':
                    self._optionsStr = self._optionsStr+" "+"-"+key+" "+str(str(value))

        for key, value in kwargs.iteritems():      # kwargs is a regular dictionary
            self._optionsStr = self._optionsStr+" "+"-"+key+" "+str(value)

    ########################################################################
    ### check functional dependence of objects in solve
    ########################################################################
    def _check_linearity(self, nonLinearIterate):

        nonLinear = False

        message = "Nonlinearity detected."
        if self._velocityField in self._stokesSLE.fn_viscosity._underlyingDataItems:
            nonLinear = True
            message += "\nviscosity function depends on the velocity field provided to the Stokes system."
        if self._pressureField in self._stokesSLE.fn_viscosity._underlyingDataItems:
            nonLinear = True
            message += "\nviscosity function depends on the pressure field provided to the Stokes system."
        if self._velocityField in self._stokesSLE.fn_bodyforce._underlyingDataItems:
            nonLinear = True
            message += "\nBody force function depends on the velocity field provided to the Stokes system."
        if self._pressureField in self._stokesSLE.fn_bodyforce._underlyingDataItems:
            nonLinear = True
            message += "\nBody force function depends on the pressure field provided to the Stokes system."

        message += "\nPlease set the 'nonLinearIterate' solve parameter to 'True' or 'False' to continue."
        if nonLinear and (nonLinearIterate==None):
            raise RuntimeError(message)


        return nonLinear

    ########################################################################
    ### set up MG
    ########################################################################

    def _setup_mg(self):

        field =self._velocityField

        # If the levels have been set explicitly then no point in over-riding
        if self.options.mg.levels == 0:
            self.options.mg.set_levels(field=field)

        mgObj=MGSolver(field,self.options.mg.levels)
        # attach MG object to Solver struct
        self.mgObj=mgObj # must attach object here: else immediately goes out of scope and is destroyed
        self._cself.mg = mgObj._cself

    def set_inner_method(self, solve_type="mg"):
        """
        Configure velocity/inner solver (A11 PETSc prefix).

        solve_type can be one of:

        mg          : Geometric multigrid (default).
        mumps       : MUMPS parallel direct solver.
        superludist : SuperLU parallel direct solver.
        superlu     : SuperLU direct solver (serial only).
        lu          : LU direct solver (serial only).
        """
        if solve_type=="mg":
            velocityField=self._stokesSLE._velocityField
            self.options.A11.reset() # sets self.options.A11._mg_active=True
            self.options.mg.reset()
            self.options.mg.set_levels(field=velocityField)
        if solve_type=="mumps":
            self.options.A11.set_mumps()
        if solve_type=="lu":
            self.options.A11.set_lu()
        if solve_type=="superlu":
            self.options.A11.set_superlu()
        if solve_type=="superludist":
            self.options.A11.set_superludist()
        if solve_type=="nomg":
            self.options.A11.reset()
            self.options.mg.reset()
            self.options.A11._mg_active=False

    def set_inner_rtol(self, rtol):
        self.options.A11.ksp_rtol=rtol

    def set_outer_rtol(self, rtol):
        self.options.scr.ksp_rtol=rtol

    def set_mg_levels(self, levels):
        """
        Set the number of multigrid levels manually.
        It is set automatically by default.
        """
        self.options.mg.levels=levels

    def get_stats(self):
        return self._cself.stats

    def print_stats(self):
        if 0==uw.rank():
            print( "Pressure iterations: %d" % (self._cself.stats.pressure_its) )
            print( "Velocity iterations: %d (backsolve)" % (self._cself.stats.velocity_backsolve_its) )
            print( " " )
            print( "SCR RHS  solve time: %.4e" %(self._cself.stats.velocity_presolve_time) )
            print( "Pressure solve time: %.4e" %(self._cself.stats.pressure_time) )
            print( "Velocity solve time: %.4e (backsolve)" %(self._cself.stats.velocity_backsolve_time) )
            print( "Total solve time   : %.4e" %(self._cself.stats.total_time) )
            print( " " )
            print( "Velocity solution min/max: %.4e/%.4e" % (self._cself.stats.vmin,self._cself.stats.vmax) )
            print( "Pressure solution min/max: %.4e/%.4e" % (self._cself.stats.pmin,self._cself.stats.pmax) )

    def set_penalty(self, penalty):
        """
        By setting the penalty, the Augmented Lagrangian Method is used as the solve.
        This method is not recommended for normal use as there is additional memory and cpu overhead.
        This method can often help improve convergence issues for problems with large viscosity
        contrasts that are having trouble converging.

        A penalty of roughly 0.1 of the maximum viscosity contrast is not a bad place to start as a guess. (check notes/paper)
        """
        if isinstance(self.options.main.penalty, float) and self.options.main.penalty >= 0.0:
            self.options.main.penalty=penalty
            self.options.main.Q22_pc_type="gkgdiag"
        elif 0==uw.rank():
            print( "Invalid penalty number chosen. Penalty must be a positive float." )

    def _debug(self):
        import pdb; pdb.set_trace()<|MERGE_RESOLUTION|>--- conflicted
+++ resolved
@@ -131,17 +131,10 @@
         self.__dict__.clear()
         self.mg_accelerating_smoothing=False
         self.mg_smoothing_adjust_on_convergence_rate=False
-<<<<<<< HEAD
-        # self.mg_accelerating_smoothing_view=True
-        self.mg_smooths_min = 2 
-        self.mg_smooths_max= 200
-        self.mg_smooths_to_start= 3
-=======
         self.mg_accelerating_smoothing_view=False
         self.mg_smooths_min = 1
         self.mg_smooths_max= 20
         self.mg_smooths_to_start= 1
->>>>>>> 6396665b
         self.mg_smoothing_acceleration=1.1
         self.mg_smoothing_increment=1
         self.mg_target_cycles_10fold_reduction=5
@@ -569,9 +562,17 @@
         return self._cself.stats
 
     def print_stats(self):
+        purple = "\033[0;35m"
+        endcol = "\033[00m"
+        boldpurple = "\033[1;35m"
         if 0==uw.rank():
-            print( "Pressure iterations: %d" % (self._cself.stats.pressure_its) )
-            print( "Velocity iterations: %d (backsolve)" % (self._cself.stats.velocity_backsolve_its) )
+            print boldpurple
+            print( " " )
+            print( "Pressure iterations: %3d" % (self._cself.stats.pressure_its) )
+            print( "Velocity iterations: %3d (presolve)      " % (self._cself.stats.velocity_presolve_its) )
+            print( "Velocity iterations: %3d (pressure solve)" % (self._cself.stats.velocity_pressuresolve_its) )
+            print( "Velocity iterations: %3d (backsolve)     " % (self._cself.stats.velocity_backsolve_its) )
+            print( "Velocity iterations: %3d (total solve)   " % (self._cself.stats.velocity_total_its) )
             print( " " )
             print( "SCR RHS  solve time: %.4e" %(self._cself.stats.velocity_presolve_time) )
             print( "Pressure solve time: %.4e" %(self._cself.stats.pressure_time) )
@@ -580,6 +581,8 @@
             print( " " )
             print( "Velocity solution min/max: %.4e/%.4e" % (self._cself.stats.vmin,self._cself.stats.vmax) )
             print( "Pressure solution min/max: %.4e/%.4e" % (self._cself.stats.pmin,self._cself.stats.pmax) )
+            print( " " )
+            print endcol
 
     def set_penalty(self, penalty):
         """
