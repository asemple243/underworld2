
# coding: utf-8
#Uses underworld,glucifer,PIL
import numpy as np
import underworld as uw
import math
from underworld import function as fn
import glucifer
import images

#Don't fail tests if no PIL
#(requires pip install pillow)
images.importPIL()

#Test function
imagelist = []
def genImage(fname):
    global fig1
    outfile = fig1.save_image(outputPath+fname)
<<<<<<< HEAD
    if uw.rank() == 0:
        outfile = os.path.basename(outfile)
        imagelist.append(outfile)
=======
    if outfile:
      outfile = os.path.basename(outfile)
      imagelist.append(outfile)
>>>>>>> 35b380dd

#Error tolerance before test fails
tolerance = (0.1, 0.05)
expectedPath = 'expected/image_tests/'

def floatsToStr(floatList):
    """Convert a list/tuple of tolerance to a nice string to print"""
    return "(%s)" % ", ".join(["%g" % val for val in floatList])

def testImages():
    results = []
    for f in imagelist:
        #Expected files are all png
        base = os.path.splitext(f)[0]
        outfile = outputPath+f
        expfile = expectedPath+base+".png"
        if not os.path.exists(expfile):
            print "Test skipped, Reference image '%s' not found!\n" % expfile
            continue
        if not os.path.exists(outfile):
            raise RuntimeError("Generated image '%s' not found!\n" % outfile)

        diffs = images.compare(outfile, expfile)
        currentResult = []
        for diff, tol in zip(diffs, tolerance):
            results.append(diff <= tol)
            currentResult.append(diff <= tol)
        if not all(currentResult):
            print "FAIL: Image comp errors %s not"\
                  " within tol %s of reference image: %s\n"\
                % (floatsToStr(diffs), floatsToStr(tolerance), outfile)
        else:
            print "PASS: Image comp errors %s within tolerances %s"\
                  " of ref image: %s.\n"\
                % (floatsToStr(diffs), floatsToStr(tolerance), outfile)
    #Combined result
    overallResult = all(results)
    if not overallResult:
        raise RuntimeError("Image tests failed due to one or more image comparisons above tolerance level!")
    print "Tests Passed!"

# Setup parameters for Rayleigh Taylor Benchmark
# -----
# Set simulation parameters. The box length is chosen for direct comparison to the benchmark values.

res = 64
boxLength = 0.9142
boxHeight = 1.0
eta = 1.0

inputPath  = 'RTInput/'
outputPath = 'RTOutput/'
# Make output directory if necessary
import os
if not os.path.exists(outputPath):
    os.makedirs(outputPath)


# Create mesh and finite element variables
# ------
mesh = uw.mesh.FeMesh_Cartesian( elementType = ("Q1/dQ0"), 
                                 elementRes  = (res, res), 
                                 minCoord    = (0., 0.), 
                                 maxCoord    = (boxLength, boxHeight))

velocityField = uw.mesh.MeshVariable( mesh=mesh,         nodeDofCount=2 )
pressureField = uw.mesh.MeshVariable( mesh=mesh.subMesh, nodeDofCount=1 )


# Initialise a swarm.
swarm = uw.swarm.Swarm( mesh=mesh )

# Add a data variable which will store an index to determine material.
materialVariable = swarm.add_variable( dataType="int", count=1 )
vectorVariable = swarm.add_variable( dataType="double", count=2 )

# Create a layout object that will populate the swarm across the whole domain.
swarmLayout = uw.swarm.layouts.GlobalSpaceFillerLayout( swarm=swarm, particlesPerCell=20 )

# Populate.
swarm.populate_using_layout( layout=swarmLayout )

# Initialise the 'materialVariable' data to represent two different materials. 
denseIndex = 0
lightIndex = 1

# The form of this perturbation is taken from van Keken et al. 1997
wavelength = 2.0*boxLength
amplitude  = 0.02
offset     = 0.2
k = 2. * math.pi / wavelength

# The particle coordinates will be the input to the function evaluate (see final line in this cell).
# We get proxy for this now using the input() function.
coordinate = fn.input()

# Define our perturbation function. Note that it is a function of the x coordinate, 
# accessed by 'coordinate[0]'.
perturbationFn = offset + amplitude*fn.math.cos( k*coordinate[0] )

# Setup the conditions list for the following conditional function. Where the
# z coordinate (coordinate[1]) is less than the perturbation, set to lightIndex.
conditions = [ ( perturbationFn > coordinate[1] , lightIndex ),
               (                           True , denseIndex ) ]

# The actual function evaluation. Here the conditional function is evaluated at the location
# of each swarm particle. The results are then written to the materialVariable swarm variable.
materialVariable.data[:] = fn.branching.conditional( conditions ).evaluate(swarm)


# **Plot the particles by material**
fig1 = glucifer.Figure(figsize=(250,250), properties={"margin" : 0})
fig1.append( glucifer.objects.Points(swarm, materialVariable, pointSize=2, colourBar=False) )

# Here we set a density of '0.' for the lightMaterial, and '1.' for the heavymaterial.
densityMap   = { lightIndex:0., denseIndex:1. }
densityFn    = fn.branching.map( fn_key = materialVariable, mapping = densityMap )

# Here we set a viscosity value of '1.' for both materials.
viscosityMap = { lightIndex:eta, denseIndex:1. }
viscosityFn  = fn.branching.map( fn_key = materialVariable, mapping = viscosityMap )

# Define our vertical unit vector using a python tuple (this will be automatically converted to a function).
z_hat = ( 0.0, 1.0 )

# Now create a buoyancy force vector using the density (FEvariable) and the vertical unit vector. 
buoyancyFn = -densityFn*z_hat


# System Setup
# ----------
# **Initialise variables**
velocityField.data[:] = [0.,0.]
pressureField.data[:] = 0.

# We extract various sets of boundary nodes here.
iWalls = mesh.specialSets["MinI_VertexSet"] + mesh.specialSets["MaxI_VertexSet"]
jWalls = mesh.specialSets["MinJ_VertexSet"] + mesh.specialSets["MaxJ_VertexSet"]
allWalls = iWalls + jWalls

# Now, using these sets, decide which degrees of freedom (on each node) should be considered Dirichlet.
stokesBC = uw.conditions.DirichletCondition( variable      = velocityField, 
                                             indexSetsPerDof = (allWalls, jWalls) )


# **Create a Stokes system**
stokesPIC = uw.systems.Stokes( velocityField = velocityField, 
                               pressureField = pressureField,
                               swarm         = swarm, 
                               conditions    = [stokesBC,],
                               fn_viscosity  = viscosityFn,
                               fn_bodyforce  = buoyancyFn )
solver = uw.systems.Solver( stokesPIC )

# **Create a system to advect the particles**
advector = uw.systems.SwarmAdvector( swarm=swarm, velocityField=velocityField, order=2 )


# Analysis tools
# -----
# Set up integrals used to calculate the RMS velocity.
vdotv = fn.math.dot(velocityField,velocityField)
v2sum_integral  = uw.utils.Integral( mesh=mesh, fn=vdotv )
volume_integral = uw.utils.Integral( mesh=mesh, fn=1. )

# Main simulation loop
# -----
# Inside the loop the Stokes system is solved at each step, with the resulting velocity field used to advect the swarm.

# Stepping. Initialise time and timestep.
time         = 0.
steps        = 0
stepEnd      = 10
outputEvery  = 1
timeVal     = []
vrmsVal     = []
vrms        = 0.

def doOutput():
    # Calculate the RMS velocity.
    vrms = math.sqrt( v2sum_integral.evaluate()[0] / volume_integral.evaluate()[0] )
    # Store values in variables.
    vrmsVal.append(vrms)
    timeVal.append(time)

    # print output
    if steps%outputEvery == 0:
        print 'step = {0:6d}; time = {1:.3e}; v_rms = {2:.3e}'.format(steps,time,vrms)
            
        # output snapshot of particles to figure.
        outputFilename = "image"+str(steps).zfill(4)
        genImage(outputFilename)

# Run time loop until $v_{rms}$ is expected to settle; t = 2000 taken from van Keken *et al.* 1997.
while steps<stepEnd:
    # print output
    doOutput()

    # Get solution for initial configuration.
    solver.solve()
    # Retrieve the maximum possible timestep for the advection system.
    dt = advector.get_max_dt()
    # Advect using this timestep size.
    advector.integrate(dt)
        
    time += dt
    steps += 1

#Output final step state
doOutput()

#Check the image results
if uw.rank() == 0:
    testImages()
<|MERGE_RESOLUTION|>--- conflicted
+++ resolved
@@ -17,15 +17,9 @@
 def genImage(fname):
     global fig1
     outfile = fig1.save_image(outputPath+fname)
-<<<<<<< HEAD
-    if uw.rank() == 0:
+    if (uw.rank() == 0) and outfile:
         outfile = os.path.basename(outfile)
         imagelist.append(outfile)
-=======
-    if outfile:
-      outfile = os.path.basename(outfile)
-      imagelist.append(outfile)
->>>>>>> 35b380dd
 
 #Error tolerance before test fails
 tolerance = (0.1, 0.05)
