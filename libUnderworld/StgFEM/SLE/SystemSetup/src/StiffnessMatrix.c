/*~*~*~*~*~*~*~*~*~*~*~*~*~*~*~*~*~*~*~*~*~*~*~*~*~*~*~*~*~*~*~*~*~*~*~*~*~*~*~*~*~*~*
**                                                                                  **
** This file forms part of the Underworld geophysics modelling application.         **
**                                                                                  **
** For full license and copyright information, please refer to the LICENSE.md file  **
** located at the project root, or contact the authors.                             **
**                                                                                  **
**~*~*~*~*~*~*~*~*~*~*~*~*~*~*~*~*~*~*~*~*~*~*~*~*~*~*~*~*~*~*~*~*~*~*~*~*~*~*~*~*~*~*/

#include <stdio.h>
#include <stdlib.h>
#include <assert.h>
#include <string.h>
#include <mpi.h>

#include <StGermain/StGermain.h>
#include <StgDomain/StgDomain.h>
#include "StgFEM/Discretisation/Discretisation.h"


#include "types.h"

#include "FiniteElementContext.h"
#include "StiffnessMatrix.h"
#include "StiffnessMatrixTerm.h"
#include "SystemLinearEquations.h"
#include "EntryPoint.h"
#include "SolutionVector.h"
#include "ForceVector.h"

void __StiffnessMatrix_NewAssemble( void* stiffnessMatrix,void* _sle, void* _context );

/* Textual name of this class */
const Type StiffnessMatrix_Type = "StiffnessMatrix";

void* StiffnessMatrix_DefaultNew( Name name )
{
    /* Variables set in this function */
    SizeT                                                               _sizeOfSelf = sizeof(StiffnessMatrix);
    Type                                                                       type = StiffnessMatrix_Type;
    Stg_Class_DeleteFunction*                                               _delete = _StiffnessMatrix_Delete;
    Stg_Class_PrintFunction*                                                 _print = _StiffnessMatrix_Print;
    Stg_Class_CopyFunction*                                                   _copy = _StiffnessMatrix_Copy;
    Stg_Component_DefaultConstructorFunction*                   _defaultConstructor = StiffnessMatrix_DefaultNew;
    Stg_Component_ConstructFunction*                                     _construct = _StiffnessMatrix_AssignFromXML;
    Stg_Component_BuildFunction*                                             _build = _StiffnessMatrix_Build;
    Stg_Component_InitialiseFunction*                                   _initialise = _StiffnessMatrix_Initialise;
    Stg_Component_ExecuteFunction*                                         _execute = _StiffnessMatrix_Execute;
    Stg_Component_DestroyFunction*                                         _destroy = _StiffnessMatrix_Destroy;
    Bool                                                                   initFlag = False;
    StiffnessMatrix_CalculateNonZeroEntriesFunction*       _calculateNonZeroEntries = StiffnessMatrix_CalcNonZeros;
    StiffnessMatrix_AssembleFunc*                                 _assemblyFunction = NULL;
		/* why are so many data structures being passed into here??? */
    void*                                                               rowVariable = NULL;
    void*                                                            columnVariable = NULL;
    void*                                                                       rhs = NULL;
    Stg_Component*                                               applicationDepInfo = NULL;
    Dimension_Index                                                             dim = 0;
    Bool                                                                isNonLinear = False;
    Bool                                                            assembleOnNodes = False;
    void*                                                       entryPoint_Register = NULL;
    MPI_Comm                                                                   comm = 0;

    /* Variables that are set to ZERO are variables that will be set either by the current _New function or another parent _New function further up the hierachy */
    AllocationType  nameAllocationType = NON_GLOBAL /* default value NON_GLOBAL */;

    return _StiffnessMatrix_New(  STIFFNESSMATRIX_PASSARGS  );
}


StiffnessMatrix* StiffnessMatrix_New(
    Name                                             name,
    void*                                            rowVariable,
    void*                                            columnVariable,
    void*                                            rhs,
    Stg_Component*                                   applicationDepInfo,
    Dimension_Index                                  dim,
    Bool                                             isNonLinear,
    Bool                                             assembleOnNodes,
    void*                                            entryPoint_Register,
    MPI_Comm                                         comm )
{
    /* Variables set in this function */
    SizeT                                                          _sizeOfSelf = sizeof(StiffnessMatrix);
    Type                                                                  type = StiffnessMatrix_Type;
    Stg_Class_DeleteFunction*                                          _delete = _StiffnessMatrix_Delete;
    Stg_Class_PrintFunction*                                            _print = _StiffnessMatrix_Print;
    Stg_Class_CopyFunction*                                              _copy = _StiffnessMatrix_Copy;
    Stg_Component_DefaultConstructorFunction*              _defaultConstructor = StiffnessMatrix_DefaultNew;
    Stg_Component_ConstructFunction*                                _construct = _StiffnessMatrix_AssignFromXML;
    Stg_Component_BuildFunction*                                        _build = _StiffnessMatrix_Build;
    Stg_Component_InitialiseFunction*                              _initialise = _StiffnessMatrix_Initialise;
    Stg_Component_ExecuteFunction*                                    _execute = _StiffnessMatrix_Execute;
    Stg_Component_DestroyFunction*                                    _destroy = _StiffnessMatrix_Destroy;
    Bool                                                              initFlag = True;
    StiffnessMatrix_CalculateNonZeroEntriesFunction*  _calculateNonZeroEntries = StiffnessMatrix_CalcNonZeros;
    StiffnessMatrix_AssembleFunc*                            _assemblyFunction = NULL;

    /* Variables that are set to ZERO are variables that will be set either by the current _New function or another parent _New function further up the hierachy */
    AllocationType  nameAllocationType = NON_GLOBAL /* default value NON_GLOBAL */;

    return _StiffnessMatrix_New(  STIFFNESSMATRIX_PASSARGS  );
}


StiffnessMatrix* _StiffnessMatrix_New(  STIFFNESSMATRIX_DEFARGS  )
{
    StiffnessMatrix*	self;

    /* Allocate memory */
    assert( _sizeOfSelf >= sizeof(StiffnessMatrix) );
    /* The following terms are parameters that have been passed into this function but are being set before being passed onto the parent */
    /* This means that any values of these parameters that are passed into this function are not passed onto the parent function
       and so should be set to ZERO in any children of this class. */
    nameAllocationType = NON_GLOBAL;

    self = (StiffnessMatrix*)_Stg_Component_New(  STG_COMPONENT_PASSARGS  );

    /* General info */

    /* Virtual functions */
    self->_calculateNonZeroEntries = _calculateNonZeroEntries;

    if( initFlag ){
        _StiffnessMatrix_Init( self, rowVariable, columnVariable, rhs, applicationDepInfo, dim,
                               isNonLinear, assembleOnNodes, entryPoint_Register, comm );
    }

    return self;
}

void _StiffnessMatrix_Init(
    StiffnessMatrix*                                 self,
    void*                                            rowVariable,
    void*                                            columnVariable,
    void*                                            rhs,
    Stg_Component*                                   applicationDepInfo,
    Dimension_Index                                  dim,
    Bool                                             isNonLinear,
    Bool                                             assembleOnNodes,
    void*                                            entryPoint_Register,
    MPI_Comm                                         comm )
{
    Stream*		error = Journal_Register( ErrorStream_Type, (Name)self->type  );
    Stream*		stream;

    /* General and Virtual info should already be set */
    stream = Journal_Register( Info_Type, (Name)self->type  );
    Stream_SetPrintingRank( stream, 0 );

    /* StiffnessMatrix info */
    self->isConstructed = True;
    self->debug = Stream_RegisterChild( StgFEM_SLE_SystemSetup_Debug, self->type );
    Journal_Firewall( (rowVariable != NULL), error, "Error: NULL row FeVariable provided to \"%s\" %s.\n", self->name, self->type );

    self->rowVariable = (FeVariable*)rowVariable;
    Journal_Firewall( (columnVariable != NULL), error, "Error: NULL column FeVariable provided to \"%s\" %s.\n", self->name, self->type );

    self->columnVariable = (FeVariable*)columnVariable;

    self->rhs = (ForceVector*)rhs;
    self->applicationDepInfo = applicationDepInfo;
    self->comm = comm;
    self->dim = dim;
    self->isNonLinear = isNonLinear;
    self->assembleOnNodes = assembleOnNodes;

    self->rowLocalSize = 0;
    self->colLocalSize = 0;
    self->nonZeroCount = 0;
    self->diagonalNonZeroCount = 0;
    self->offDiagonalNonZeroCount = 0;
    self->diagonalNonZeroIndices = NULL;
    self->offDiagonalNonZeroIndices = NULL;

    self->entryPoint_Register = (EntryPoint_Register*)entryPoint_Register;

    self->stiffnessMatrixTermList = Stg_ObjectList_New();

    /* Set default function for Global Stiffness Matrix Assembly */
    if ( self->assembleOnNodes )
      self->_assemblyFunction = __StiffnessMatrix_NewAssembleNodeWise;
    else
      self->_assemblyFunction = __StiffnessMatrix_NewAssemble;

    self->elStiffMat = NULL;
    self->bcVals = NULL;
    self->nRowDofs = 0;
    self->nColDofs = 0;
    self->transRHS = NULL;

    self->rowInc = IArray_New();
    self->colInc = IArray_New();

    self->matrix = PETSC_NULL;
}

void _StiffnessMatrix_Delete( void* stiffnessMatrix ) {
    StiffnessMatrix* self = (StiffnessMatrix*)stiffnessMatrix;
    /* Stg_Class_Delete parent*/
    _Stg_Component_Delete( self );

}

void _StiffnessMatrix_Print( void* stiffnessMatrix, Stream* stream ) {}

void* _StiffnessMatrix_Copy( void* stiffnessMatrix, void* dest, Bool deep, Name nameExt, PtrMap* ptrMap ) {}

void _StiffnessMatrix_AssignFromXML( void* stiffnessMatrix, Stg_ComponentFactory* cf, void* data ) {
    StiffnessMatrix* self               = (StiffnessMatrix*)stiffnessMatrix;
    Stream*		 stream;
    FeVariable*      rowVar             = NULL;
    FeVariable*      colVar             = NULL;
    ForceVector*     fVector            = NULL;
    Stg_Component*   applicationDepInfo = NULL;
    void*            entryPointRegister = NULL;
    Dimension_Index  dim                = 0;
    Bool             isNonLinear;
    Bool             assembleOnNodes;

    self->context = Stg_ComponentFactory_ConstructByKey( cf, self->name, (Dictionary_Entry_Key)"Context", FiniteElementContext, False, data );
    if( !self->context  )
        self->context = Stg_ComponentFactory_ConstructByName( cf, (Name)"context", FiniteElementContext, False, data  );

    rowVar             = Stg_ComponentFactory_ConstructByKey( cf, self->name, (Dictionary_Entry_Key)"RowVariable", FeVariable, True, data  );
    colVar             = Stg_ComponentFactory_ConstructByKey( cf, self->name, (Dictionary_Entry_Key)"ColumnVariable", FeVariable, True, data  );
    fVector            = Stg_ComponentFactory_ConstructByKey( cf, self->name, (Dictionary_Entry_Key)"RHS", ForceVector, False, data  );
    applicationDepInfo = Stg_ComponentFactory_ConstructByKey( cf, self->name, (Dictionary_Entry_Key)"ApplicationDepInfo", Stg_Component, False, data);

//    entryPointRegister = self->context->entryPoint_Register;
//    assert( entryPointRegister  );

    dim = Stg_ComponentFactory_GetRootDictUnsignedInt( cf, (Dictionary_Entry_Key)"dim", 0 );
    dim = Stg_ComponentFactory_GetUnsignedInt( cf, self->name, (Dictionary_Entry_Key)"dim", dim  );
    assert( dim  );

    isNonLinear = Stg_ComponentFactory_GetBool( cf, self->name, (Dictionary_Entry_Key)"isNonLinear", False  );
    assembleOnNodes = Stg_ComponentFactory_GetBool( cf, self->name, (Dictionary_Entry_Key)"assembleOnNodes", False  );

    _StiffnessMatrix_Init(
        self,
        rowVar,
        colVar,
        fVector,
        applicationDepInfo,
        dim,
        isNonLinear,
        assembleOnNodes,
        entryPointRegister,
        0 );

    /* Do we need to use the transpose? */
    self->transRHS = Stg_ComponentFactory_ConstructByKey( cf, self->name, (Dictionary_Entry_Key)"transposeRHS", ForceVector, False, data  );

    /* Setup the stream. */
    stream = Journal_Register( Info_Type, (Name)self->type  );
    if( Dictionary_GetBool_WithDefault( cf->rootDict, (Dictionary_Entry_Key)"watchAll", False ) == True  )
        Stream_SetPrintingRank( stream, STREAM_ALL_RANKS );
    else {
        unsigned	rankToWatch;

        rankToWatch = Dictionary_GetUnsignedInt_WithDefault( cf->rootDict, "rankToWatch", 0 );
        Stream_SetPrintingRank( stream, rankToWatch );
    }
}

void _StiffnessMatrix_Build( void* stiffnessMatrix, void* data ) {
    StiffnessMatrix* self = (StiffnessMatrix*)stiffnessMatrix;

    Journal_Firewall( (self->rowEqNum!=NULL), NULL, "SitffnessMatrix could not be built, it doesn't have an row equation number object.\n"
                                                    "Python should pass this to C\nPlease contact developers." );
    Journal_Firewall( (self->colEqNum!=NULL), NULL, "SitffnessMatrix could not be built, it doesn't have an row equation number object.\n"
                                                    "Python should pass this to C\nPlease contact developers." );

    /* ensure variables are built */
    if( self->rowVariable )
        Stg_Component_Build( self->rowVariable, data, False );

    /* If we don't have a communicator, grab one off the mesh. */
    if( !self->comm ) {
        self->comm = Mesh_GetCommTopology( self->rowVariable->feMesh, MT_VERTEX )->mpiComm;
        Journal_Firewall( (self->comm != 0), self->debug, "Error: NULL Comm provided to \"%s\" %s.\n",
                          self->name, self->type );
    }

    if( self->columnVariable )
        Stg_Component_Build( self->columnVariable, data, False );

    /* ensure the rhs vector is built */
    if( self->rhs )
        Stg_Component_Build( self->rhs, data, False );


#if DEBUG
    if ( Stream_IsPrintableLevel( self->debug, 3 ) ) {
        Journal_DPrintf( self->debug, "Row variable(%s) I.D. array calc. as:\n", self->rowVariable->name );
        FeEquationNumber_PrintmapNodeDof2Eq( self->rowEqNum, self->debug );
        Journal_DPrintf( self->debug, "Column variable(%s) I.D. array calc. as:\n", self->columnVariable->name );
        FeEquationNumber_PrintmapNodeDof2Eq( self->colEqNum, self->debug );
    }
#endif

    /* update the row and column sizes for the variables */
    self->rowLocalSize = self->rowEqNum->localEqNumsOwnedCount;
    self->colLocalSize = self->colEqNum->localEqNumsOwnedCount;

    if( (self->rowLocalSize == 0) || (self->colLocalSize == 0) ){
       Stream_SetPrintingRank( self->debug, STREAM_ALL_RANKS );
       Journal_Firewall( 0, self->debug,
                         "Error - in %s(): local matrix row or column count is zero.\n"
                         "This might be occur in the follow situations:\n"
                         "   * your problem is possibly over decomposed \n"
                         "   * and/or your simulation resolution is insufficient\n"
                         "   * and/or your boundary condition configuration results in zero local unknowns.",
                         __func__ );
    }
    MPI_Barrier(self->comm);
    /* update the number of non zero entries from the finite element variables */
    StiffnessMatrix_CalcNonZeros( self );

    Journal_DPrintf( self->debug, "row(%s) localSize = %d : col(%s) localSize = %d \n", self->rowVariable->name,
                     self->rowLocalSize, self->columnVariable->name, self->colLocalSize );

    /* assert( self->nonZeroCount ); */

    StiffnessMatrix_RefreshMatrix( self );

}


void _StiffnessMatrix_Initialise( void* stiffnessMatrix, void* data ) {
    StiffnessMatrix* self = (StiffnessMatrix*)stiffnessMatrix;

    /* ensure variables are initialised */
    if( self->rowVariable )
        Stg_Component_Initialise( self->rowVariable, data, False );

    if( self->columnVariable )
        Stg_Component_Initialise( self->columnVariable, data, False );

    /* ensure the rhs vector is built */
    if( self->rhs )
        Stg_Component_Initialise( self->rhs, data, False );
}


void _StiffnessMatrix_Execute( void* stiffnessMatrix, void* data ) {
}

void _StiffnessMatrix_Destroy( void* stiffnessMatrix, void* data ) {
    StiffnessMatrix* self = (StiffnessMatrix*)stiffnessMatrix;

    Journal_DPrintf( self->debug, "In %s - for matrix %s\n", __func__, self->name );

    Stg_MatDestroy(&self->matrix );
    FreeObject( self->stiffnessMatrixTermList );
    FreeArray( self->diagonalNonZeroIndices );
    FreeArray( self->offDiagonalNonZeroIndices );

    /* Don't delete entry points: E.P. register will delete them automatically */
    Stg_Class_Delete( self->rowInc );
    Stg_Class_Delete( self->colInc );


}

void StiffnessMatrix_Assemble( void* stiffnessMatrix, void* _sle, void* _context ) {
    StiffnessMatrix* self = (StiffnessMatrix*)stiffnessMatrix;
    int ii;

    StiffnessMatrix_RefreshMatrix( self );

    self->_assemblyFunction( self, _sle, _context );

}


<<<<<<< HEAD
void __StiffnessMatrix_NewAssembleNodeWise( void* stiffnessMatrix, Bool removeBCs, void* _sle, void* _context ) {

=======
void __StiffnessMatrix_NewAssembleNodeWise( void* stiffnessMatrix, void* _sle, void* _context ) {
#if 0
>>>>>>> 5b3ff2b2
  const double one = 1.0;
  StiffnessMatrix*         self = (StiffnessMatrix*)stiffnessMatrix;
  SystemLinearEquations*   sle = (SystemLinearEquations*)_sle;
  FeVariable               *rowVar, *colVar;
  FeMesh                   *rowMesh;
  FeEquationNumber         *rowEqNum, *colEqNum;
  DofLayout                *rowDofs, *colDofs;
  unsigned                 nRowEls;
  int                      nRowNodes, *rowNodes;
  int                      nColNodes, *colNodes;
  unsigned                 maxDofs, maxRCDofs, nDofs, nRowDofs, nColDofs;
  double**                 nStiffMat;
  double*                  bcVals;
  int                      nRowNodeDofs, nColNodeDofs;
  int                      rowInd, colInd;
  double                   bc;
  unsigned                 e_i, n_i, dof_i, n_j, dof_j;

  Mat matrix = self->matrix;

  assert( self && Stg_CheckType( self, StiffnessMatrix ) );

  rowVar = self->rowVariable;
  colVar = self->columnVariable ? self->columnVariable : rowVar;
  rowEqNum = rowVar->eqNum;  colEqNum = colVar->eqNum;
  rowMesh = rowVar->feMesh;
  rowDofs = rowVar->dofLayout;  colDofs = colVar->dofLayout;

  nRowNodes = FeMesh_GetNodeLocalSize( rowMesh );
  nStiffMat = NULL;
  bcVals = NULL;
  maxDofs = 0;

  /* Begin assembling each element. */
  for( n_i = 0; n_i < nRowNodes; n_i++ ) {
      /* Do we need more space to assemble this element? */
      nRowDofs = rowDofs->dofCounts[n_i];
      nColDofs = colDofs->dofCounts[n_i];
      nDofs = nRowDofs * nColDofs;

      if( nDofs > maxDofs ) {
          maxRCDofs = (nRowDofs > nColDofs) ? nRowDofs : nColDofs;
          nStiffMat = ReallocArray2D( nStiffMat, double, nRowDofs, nColDofs );
          bcVals = ReallocArray( bcVals, double, maxRCDofs );
          maxDofs = nDofs;
          self->elStiffMat = nStiffMat;
          self->bcVals = bcVals;
      }

      /* Assemble the element. */
      memset( nStiffMat[0], 0, nDofs * sizeof(double) );
      StiffnessMatrix_AssembleElement( self, n_i, sle, _context, nStiffMat );

      /* Add to stiffness matrix. */
      MatSetValues( self->matrix,
                    nRowDofs, rowEqNum->mapNodeDof2Eq[n_i],
                    nColDofs, colEqNum->mapNodeDof2Eq[n_i],
                    nStiffMat[0], INSERT_VALUES );

      /* Add to stiffness matrix. */
  }

  FreeArray( nStiffMat );
  FreeArray( bcVals );

<<<<<<< HEAD
=======
  /* If keeping BCs in and rows and columnns use the same variable, put ones in all BC'd diagonals. */
  // if( !colEqNum->removeBCs && rowVar == colVar ) {
  //     for( n_i = 0; n_i < FeMesh_GetNodeLocalSize( colMesh ); n_i++ ) {
  //         nColNodeDofs = colDofs->dofCounts[n_i];
  //         for( dof_i = 0; dof_i < nColNodeDofs; dof_i++ ) {
  //             if( FeVariable_IsBC( colVar, n_i, dof_i ) ) {
  //                 MatSetValues( self->matrix,
  //                               1, colEqNum->mapNodeDof2Eq[n_i] + dof_i,
  //                               1, colEqNum->mapNodeDof2Eq[n_i] + dof_i,
  //                               (double*)&one, ADD_VALUES );
  //             }
  //         }
  //     }
  // }

>>>>>>> 5b3ff2b2
  /* Reassemble the matrix and vectors. */
  MatAssemblyBegin( matrix, MAT_FINAL_ASSEMBLY );
  MatAssemblyEnd( matrix, MAT_FINAL_ASSEMBLY );
}
/* Callback version */
void __StiffnessMatrix_NewAssemble( void* stiffnessMatrix, void* _sle, void* _context ) {
    const double one = 1.0;
    StiffnessMatrix*		self = (StiffnessMatrix*)stiffnessMatrix;
    SystemLinearEquations*		sle = (SystemLinearEquations*)_sle;
    FeVariable			*rowVar, *colVar;
    FeMesh				*rowMesh, *colMesh;
    FeEquationNumber		*rowEqNum, *colEqNum;
    DofLayout			*rowDofs, *colDofs;
    unsigned			nRowEls;
    int			nRowNodes, *rowNodes;
    int			nColNodes, *colNodes;
    unsigned			maxDofs, maxRCDofs, nDofs, nRowDofs, nColDofs;
    double**			elStiffMat;
    double*				bcVals;
    Mat                             matrix = self->matrix;
    Vec				vector, transVector;
    int nRowNodeDofs, nColNodeDofs;
    int rowInd, colInd;
    double bc;
    unsigned			e_i, n_i, dof_i, n_j, dof_j;

    assert( self && Stg_CheckType( self, StiffnessMatrix ) );

    rowVar = self->rowVariable;
    colVar = self->columnVariable ? self->columnVariable : rowVar;
    rowEqNum = self->rowEqNum;
    colEqNum = self->colEqNum;
    rowMesh = rowVar->feMesh;
    colMesh = colVar->feMesh;
    rowDofs = rowVar->dofLayout;
    colDofs = colVar->dofLayout;
    nRowEls = FeMesh_GetElementLocalSize( rowMesh );
    assert( (rowVar == colVar) ? !self->transRHS : 1 );

    //matrix = self->matrix;
    vector = self->rhs ? self->rhs->vector : NULL;
    transVector = self->transRHS ? self->transRHS->vector : NULL;
    elStiffMat = NULL;
    bcVals = NULL;
    maxDofs = 0;

    /* Begin assembling each element. */
    for( e_i = 0; e_i < nRowEls; e_i++ ) {
        FeMesh_GetElementNodes( rowMesh, e_i, self->rowInc );
        nRowNodes = IArray_GetSize( self->rowInc );
        rowNodes = IArray_GetPtr( self->rowInc );
        FeMesh_GetElementNodes( colMesh, e_i, self->colInc );
        nColNodes = IArray_GetSize( self->colInc );
        colNodes = IArray_GetPtr( self->colInc );

        /* Do we need more space to assemble this element? */
        nRowDofs = 0;
        for( n_i = 0; n_i < nRowNodes; n_i++ )
            nRowDofs += rowDofs->dofCounts[rowNodes[n_i]];
        nColDofs = 0;
        for( n_i = 0; n_i < nColNodes; n_i++ )
            nColDofs += colDofs->dofCounts[colNodes[n_i]];
        nDofs = nRowDofs * nColDofs;
        self->nRowDofs = nRowDofs;

        self->nColDofs = nColDofs;
        if( nDofs > maxDofs ) {
            maxRCDofs = (nRowDofs > nColDofs) ? nRowDofs : nColDofs;
            elStiffMat = ReallocArray2D( elStiffMat, double, nRowDofs, nColDofs );
            bcVals = ReallocArray( bcVals, double, maxRCDofs );
            maxDofs = nDofs;
            self->elStiffMat = elStiffMat;
            self->bcVals = bcVals;
        }

        /* Assemble the element. */
        memset( elStiffMat[0], 0, nDofs * sizeof(double) );
        StiffnessMatrix_AssembleElement( self, e_i, sle, _context, elStiffMat );

        /* Correct for BCs providing I'm not keeping them in. */
        if( vector ) {
            memset( bcVals, 0, nRowDofs * sizeof(double) );

            rowInd = 0;
            for( n_i = 0; n_i < nRowNodes; n_i++ ) {
                nRowNodeDofs = rowDofs->dofCounts[rowNodes[n_i]];
                for( dof_i = 0; dof_i < nRowNodeDofs; dof_i++ ) {
                    if( !FeVariable_IsBC( rowVar, rowNodes[n_i], dof_i ) ) {
                        colInd = 0;
                        for( n_j = 0; n_j < nColNodes; n_j++ ) {
                            nColNodeDofs = colDofs->dofCounts[colNodes[n_j]];
                            for( dof_j = 0; dof_j < nColNodeDofs; dof_j++ ) {
                                if( FeVariable_IsBC( colVar, colNodes[n_j], dof_j ) ) {
                                    bc = DofLayout_GetValueDouble( colDofs, colNodes[n_j], dof_j );
                                    bcVals[rowInd] -= bc * elStiffMat[rowInd][colInd];
                                }
                                colInd++;
                            }
                        }
                    }
                    rowInd++;
                }
            }

            VecSetValues( vector, nRowDofs, (int*)rowEqNum->locationMatrix[e_i][0], bcVals, ADD_VALUES );
        }
        if( transVector ) {
            memset( bcVals, 0, nColDofs * sizeof(double) );

            colInd = 0;
            for( n_i = 0; n_i < nColNodes; n_i++ ) {
                nColNodeDofs = colDofs->dofCounts[colNodes[n_i]];
                for( dof_i = 0; dof_i < nColNodeDofs; dof_i++ ) {
                    if( !FeVariable_IsBC( colVar, colNodes[n_i], dof_i ) ) {
                        rowInd = 0;
                        for( n_j = 0; n_j < nRowNodes; n_j++ ) {
                            nRowNodeDofs = rowDofs->dofCounts[rowNodes[n_j]];
                            for( dof_j = 0; dof_j < nRowNodeDofs; dof_j++ ) {
                                if( FeVariable_IsBC( rowVar, rowNodes[n_j], dof_j ) ) {
                                    bc = DofLayout_GetValueDouble( rowDofs, rowNodes[n_j], dof_j );
                                    bcVals[colInd] -= bc * elStiffMat[rowInd][colInd];
                                }
                                rowInd++;
                            }
                        }
                    }
                    colInd++;
                }
            }

            VecSetValues( transVector, nColDofs, (int*)colEqNum->locationMatrix[e_i][0], bcVals, ADD_VALUES );
        }

        /* If keeping BCs in, zero corresponding entries in the element stiffness matrix. */
        if( !rowEqNum->removeBCs || !colEqNum->removeBCs ) {
            rowInd = 0;
            for( n_i = 0; n_i < nRowNodes; n_i++ ) {
                nRowNodeDofs = rowDofs->dofCounts[rowNodes[n_i]];
                for( dof_i = 0; dof_i < nRowNodeDofs; dof_i++ ) {
                    if( FeVariable_IsBC( rowVar, rowNodes[n_i], dof_i ) ) {
                        memset( elStiffMat[rowInd], 0, nColDofs * sizeof(double) );
                    }
                    else {
                        colInd = 0;
                        for( n_j = 0; n_j < nColNodes; n_j++ ) {
                            nColNodeDofs = colDofs->dofCounts[colNodes[n_j]];
                            for( dof_j = 0; dof_j < nColNodeDofs; dof_j++ ) {
                                if( FeVariable_IsBC( colVar, colNodes[n_j], dof_j ) )
                                    elStiffMat[rowInd][colInd] = 0.0;
                                colInd++;
                            }
                        }
                    }
                    rowInd++;
                }
            }
        }

        /* Add to stiffness matrix. */
        MatSetValues( matrix,
                      nRowDofs, (int*)rowEqNum->locationMatrix[e_i][0],
                      nColDofs, (int*)colEqNum->locationMatrix[e_i][0],
                      elStiffMat[0], INSERT_VALUES ); //ADD_VALUES );
    }

    FreeArray( elStiffMat );
    FreeArray( bcVals );

    /* If keeping BCs in and rows and columnns use the same variable, put ones in all BC'd diagonals. */
    if( !colEqNum->removeBCs && rowVar == colVar ) {
        for( n_i = 0; n_i < FeMesh_GetNodeLocalSize( colMesh ); n_i++ ) {
            nColNodeDofs = colDofs->dofCounts[n_i];
            for( dof_i = 0; dof_i < nColNodeDofs; dof_i++ ) {
                if( FeVariable_IsBC( colVar, n_i, dof_i ) ) {
                    MatSetValues( self->matrix,
                                  1, colEqNum->mapNodeDof2Eq[n_i] + dof_i,
                                  1, colEqNum->mapNodeDof2Eq[n_i] + dof_i,
                                  (double*)&one, ADD_VALUES );
                }
            }
        }
    }

    /* Reassemble the matrix and vectors. */
    MatAssemblyBegin( matrix, MAT_FINAL_ASSEMBLY );
    MatAssemblyEnd( matrix, MAT_FINAL_ASSEMBLY );
    if( vector ) {
        VecAssemblyBegin( vector );
        VecAssemblyEnd( vector );
    }
    if( transVector) {
        VecAssemblyBegin( transVector );
        VecAssemblyEnd( transVector );
    }

    MatAssemblyBegin( matrix, MAT_FINAL_ASSEMBLY );
    MatAssemblyEnd( matrix, MAT_FINAL_ASSEMBLY );
}

/* +++ PRIVATE FUNCTIONS +++ */

void _StiffnessMatrix_PrintElementStiffnessMatrix(
    StiffnessMatrix* self,
    Element_LocalIndex element_lI,
    Dof_EquationNumber** rowElementLM,
    Dof_EquationNumber** colElementLM,
    double** elStiffMatToAdd )
{
    FeMesh*			rFeMesh = self->rowVariable->feMesh;
    FeMesh*			cFeMesh = self->columnVariable->feMesh;
    Dof_Index		rowDofsPerNode;
    Dof_Index		colDofsPerNode;
    Node_LocalIndex		rowNodesThisEl;
    Node_LocalIndex		colNodesThisEl;
    Node_LocalIndex		rowNode_I, colNode_I;
    Dof_Index		rowDof_I, colDof_I;
    Index			rowIndex, colIndex;
    int   nRowElInc, *rowElInc;
    int   nColElInc, *colElInc;

    FeMesh_GetElementNodes( rFeMesh, element_lI, self->rowInc );
    nRowElInc = IArray_GetSize( self->rowInc );
    rowElInc = IArray_GetPtr( self->rowInc );
    FeMesh_GetElementNodes( cFeMesh, element_lI, self->colInc );
    nColElInc = IArray_GetSize( self->colInc );
    colElInc = IArray_GetPtr( self->colInc );

    rowDofsPerNode = self->rowVariable->dofLayout->dofCounts[rowElInc[0]];
    colDofsPerNode = self->columnVariable->dofLayout->dofCounts[colElInc[0]];
    rowNodesThisEl = nRowElInc;
    colNodesThisEl = nColElInc;

    for ( rowNode_I=0; rowNode_I < rowNodesThisEl; rowNode_I++ ) {
        for ( rowDof_I = 0; rowDof_I < rowDofsPerNode; rowDof_I++ ) {
            for ( colNode_I=0; colNode_I < colNodesThisEl; colNode_I++ ) {
                for ( colDof_I = 0; colDof_I < colDofsPerNode; colDof_I++ ) {
                    rowIndex = rowNode_I*rowDofsPerNode + rowDof_I;
                    colIndex = colNode_I*colDofsPerNode + colDof_I;

                    Journal_DPrintf( self->debug, "Row [%d][%d], Col [%d][%d] (LM (%4d,%4d)) = %.3f\n",
                                     rowNode_I, rowDof_I,
                                     colNode_I, colDof_I,
                                     rowElementLM[rowNode_I][rowDof_I],
                                     colElementLM[colNode_I][colDof_I],
                                     elStiffMatToAdd[rowIndex][colIndex] );
                }
            }
        }
    }
}

void StiffnessMatrix_AssembleElement(
    void* stiffnessMatrix,
    Element_LocalIndex element_lI,
    SystemLinearEquations* sle,
    FiniteElementContext* context,
    double** elStiffMatToAdd )
{
    StiffnessMatrix*        self                      = (StiffnessMatrix*) stiffnessMatrix;
    Index                   stiffnessMatrixTermCount  = Stg_ObjectList_Count( self->stiffnessMatrixTermList );
    Index                   stiffnessMatrixTerm_I;
    StiffnessMatrixTerm*    stiffnessMatrixTerm;

    for ( stiffnessMatrixTerm_I = 0 ; stiffnessMatrixTerm_I < stiffnessMatrixTermCount ; stiffnessMatrixTerm_I++ ) {
        stiffnessMatrixTerm = (StiffnessMatrixTerm*) Stg_ObjectList_At( self->stiffnessMatrixTermList, stiffnessMatrixTerm_I );
        StiffnessMatrixTerm_AssembleElement( stiffnessMatrixTerm, self, element_lI, sle, context, elStiffMatToAdd );
    }
}

void StiffnessMatrix_AddStiffnessMatrixTerm( void* stiffnessMatrix, void* stiffnessMatrixTerm ) {
    StiffnessMatrix* self = (StiffnessMatrix*) stiffnessMatrix;

    stiffnessMatrixTerm = Stg_CheckType( stiffnessMatrixTerm, StiffnessMatrixTerm );
    Stg_ObjectList_Append( self->stiffnessMatrixTermList, stiffnessMatrixTerm );
}

void StiffnessMatrix_RefreshMatrix( StiffnessMatrix* self ) {
	/*@
		StiffnessMatrix_RefreshMatrix - creates, or recreates if preexisting, the PETSC AIJ matrix for the StiffnessMatrix.

		The appropriate size and non-zero structure for the matrix is taken from the precalculated StiffnessMatrix data structure
	@*/
    int nProcs;

    assert( self && Stg_CheckType( self, StiffnessMatrix ) );

    if( self->matrix != PETSC_NULL )
        Stg_MatDestroy(&self->matrix );

    MatCreate( self->comm, &self->matrix );
    MatSetSizes( self->matrix, self->rowLocalSize, self->colLocalSize, PETSC_DETERMINE, PETSC_DETERMINE );
    MatSetFromOptions( self->matrix );
    MPI_Comm_size( self->comm, &nProcs );

    if( self->diagonalNonZeroIndices || self->offDiagonalNonZeroIndices ) {
        if( nProcs > 1 )
            MatMPIAIJSetPreallocation( self->matrix, PETSC_NULL, self->diagonalNonZeroIndices, PETSC_NULL, self->offDiagonalNonZeroIndices );
        else
            MatSeqAIJSetPreallocation( self->matrix, PETSC_NULL, self->diagonalNonZeroIndices );
    }
    else {
        if( nProcs > 1 )
            MatMPIAIJSetPreallocation( self->matrix, self->nonZeroCount, PETSC_NULL, self->nonZeroCount, PETSC_NULL );
        else
            MatSeqAIJSetPreallocation( self->matrix, self->nonZeroCount, PETSC_NULL );
    }

#if ( (PETSC_VERSION_MAJOR>=3) && (PETSC_VERSION_MINOR>=3) )
    // required as of petsc-3.3 and above - JG 15-Nov-2012
    MatSetOption(self->matrix,MAT_NEW_NONZERO_ALLOCATION_ERR,PETSC_FALSE);
#endif
}

void StiffnessMatrix_CalcNonZeros( void* stiffnessMatrix ) {
    StiffnessMatrix* self = (StiffnessMatrix*)stiffnessMatrix;
    Stream *stream;
    FeVariable *rowVar, *colVar;
    FeMesh *rowMesh, *colMesh;
    FeEquationNumber *rowEqNum, *colEqNum;
    DofLayout *rowDofs, *colDofs;
    int nRowEqs;
    int nColNodes, *colNodes;
    int nNodeEls, *nodeEls;
    int *nDiagNonZeros, *nOffDiagNonZeros;
    int rowEq, colEq, localRowEq;
    int netNonZeros;
    STree *candColEqs;
    int e_i;
    int n_i, dof_i;
    int n_j, dof_j;

    assert( self && Stg_CheckType( self, StiffnessMatrix ) );
    assert( self->rowVariable );

    stream = Journal_Register( Info_Type, (Name)self->type  );
//    Journal_Printf( stream, "Stiffness matrix: '%s'\n", self->name );
    Stream_Indent( stream );
//    Journal_Printf( stream, "Calculating number of nonzero entries...\n" );
    Stream_Indent( stream );

    rowVar = self->rowVariable;
    colVar = self->columnVariable ? self->columnVariable : rowVar;
    rowMesh = rowVar->feMesh;
    colMesh = colVar->feMesh;
    rowEqNum = self->rowEqNum;
    colEqNum = self->colEqNum;
    nRowEqs = rowEqNum->localEqNumsOwnedCount;
    rowDofs = rowVar->dofLayout;
    colDofs = colVar->dofLayout;

    candColEqs = STree_New();
    STree_SetIntCallbacks( candColEqs );
    STree_SetItemSize( candColEqs, sizeof(int) );
    nDiagNonZeros = AllocArray( int, nRowEqs );
    nOffDiagNonZeros = AllocArray( int, nRowEqs );
    memset( nDiagNonZeros, 0, nRowEqs * sizeof(int) );
    memset( nOffDiagNonZeros, 0, nRowEqs * sizeof(int) );
    netNonZeros = 0;

    for( n_i = 0; n_i < FeMesh_GetNodeLocalSize( rowMesh ); n_i++ ) {
        for( dof_i = 0; dof_i < rowDofs->dofCounts[n_i]; dof_i++ ) {
            rowEq = rowEqNum->mapNodeDof2Eq[n_i][dof_i];

            if( rowEq == -1 ) continue;
            if( !STreeMap_HasKey( rowEqNum->ownedMap, &rowEq ) ) continue;

            localRowEq = *(int*)STreeMap_Map( rowEqNum->ownedMap, &rowEq );
            FeMesh_GetNodeElements( rowMesh, n_i, self->rowInc );
            nNodeEls = IArray_GetSize( self->rowInc );
            nodeEls = IArray_GetPtr( self->rowInc );
            STree_Clear( candColEqs );

            for( e_i = 0; e_i < nNodeEls; e_i++ ) {
                /* ASSUME: Row and column meshes have one-to-one element overlap. */
                FeMesh_GetElementNodes( colMesh, nodeEls[e_i], self->colInc );
                nColNodes = IArray_GetSize( self->colInc );
                colNodes = IArray_GetPtr( self->colInc );

                for( n_j = 0; n_j < nColNodes; n_j++ ) {
                    for( dof_j = 0; dof_j < colDofs->dofCounts[colNodes[n_j]]; dof_j++ ) {
                        colEq = colEqNum->mapNodeDof2Eq[colNodes[n_j]][dof_j];

                        if( colEq == -1 ) continue;
                        if( !STree_Has( candColEqs, &colEq  ) ) {
                            STree_Insert( candColEqs, &colEq );
                            if( STreeMap_HasKey( colEqNum->ownedMap, &colEq ) )
                                nDiagNonZeros[localRowEq]++;
                            else
                                nOffDiagNonZeros[localRowEq]++;
                            netNonZeros++;
                        }
                    }
                }
            }
        }
    }
    self->diagonalNonZeroIndices = nDiagNonZeros;
    self->offDiagonalNonZeroIndices = nOffDiagNonZeros;

    Stream_UnIndent( stream );
    Stream_UnIndent( stream );

    Stg_Class_Delete( candColEqs );
}<|MERGE_RESOLUTION|>--- conflicted
+++ resolved
@@ -375,45 +375,46 @@
 }
 
 
-<<<<<<< HEAD
-void __StiffnessMatrix_NewAssembleNodeWise( void* stiffnessMatrix, Bool removeBCs, void* _sle, void* _context ) {
-
-=======
 void __StiffnessMatrix_NewAssembleNodeWise( void* stiffnessMatrix, void* _sle, void* _context ) {
 #if 0
->>>>>>> 5b3ff2b2
   const double one = 1.0;
-  StiffnessMatrix*         self = (StiffnessMatrix*)stiffnessMatrix;
-  SystemLinearEquations*   sle = (SystemLinearEquations*)_sle;
-  FeVariable               *rowVar, *colVar;
-  FeMesh                   *rowMesh;
-  FeEquationNumber         *rowEqNum, *colEqNum;
-  DofLayout                *rowDofs, *colDofs;
-  unsigned                 nRowEls;
-  int                      nRowNodes, *rowNodes;
-  int                      nColNodes, *colNodes;
-  unsigned                 maxDofs, maxRCDofs, nDofs, nRowDofs, nColDofs;
-  double**                 nStiffMat;
-  double*                  bcVals;
-  int                      nRowNodeDofs, nColNodeDofs;
-  int                      rowInd, colInd;
-  double                   bc;
-  unsigned                 e_i, n_i, dof_i, n_j, dof_j;
-
-  Mat matrix = self->matrix;
+  StiffnessMatrix*          self = (StiffnessMatrix*)stiffnessMatrix;
+  SystemLinearEquations*		sle = (SystemLinearEquations*)_sle;
+  FeVariable			          *rowVar, *colVar;
+  FeMesh				            *rowMesh, *colMesh;
+  FeEquationNumber		      *rowEqNum, *colEqNum;
+  DofLayout			*rowDofs, *colDofs;
+  unsigned			nRowEls;
+  int			nRowNodes, *rowNodes;
+  int			nColNodes, *colNodes;
+  unsigned			maxDofs, maxRCDofs, nDofs, nRowDofs, nColDofs;
+  double**			nStiffMat;
+  double*				bcVals;
+  Mat                       matrix = self->matrix;
+  Vec				vector, transVector;
+  int nRowNodeDofs, nColNodeDofs;
+  int rowInd, colInd;
+  double bc;
+  unsigned                  e_i, n_i, dof_i, n_j, dof_j;
 
   assert( self && Stg_CheckType( self, StiffnessMatrix ) );
 
   rowVar = self->rowVariable;
   colVar = self->columnVariable ? self->columnVariable : rowVar;
   rowEqNum = rowVar->eqNum;  colEqNum = colVar->eqNum;
-  rowMesh = rowVar->feMesh;
+  rowMesh = rowVar->feMesh;  colMesh = colVar->feMesh;
   rowDofs = rowVar->dofLayout;  colDofs = colVar->dofLayout;
 
   nRowNodes = FeMesh_GetNodeLocalSize( rowMesh );
+  assert( (rowVar == colVar) ? !self->transRHS : 1 );
+
+  vector = self->rhs ? self->rhs->vector : NULL;
+  transVector = self->transRHS ? self->transRHS->vector : NULL;
   nStiffMat = NULL;
   bcVals = NULL;
   maxDofs = 0;
+
+  nStiffMat = ReallocArray2D( nStiffMat, double, nRowDofs, nColDofs );
 
   /* Begin assembling each element. */
   for( n_i = 0; n_i < nRowNodes; n_i++ ) {
@@ -435,20 +436,99 @@
       memset( nStiffMat[0], 0, nDofs * sizeof(double) );
       StiffnessMatrix_AssembleElement( self, n_i, sle, _context, nStiffMat );
 
-      /* Add to stiffness matrix. */
       MatSetValues( self->matrix,
                     nRowDofs, rowEqNum->mapNodeDof2Eq[n_i],
                     nColDofs, colEqNum->mapNodeDof2Eq[n_i],
                     nStiffMat[0], INSERT_VALUES );
+      /* Correct for BCs providing I'm not keeping them in. */
+      // if( vector ) {
+      //     memset( bcVals, 0, nRowDofs * sizeof(double) );
+      //
+      //     rowInd = 0;
+      //     for( n_i = 0; n_i < nRowNodes; n_i++ ) {
+      //         nRowNodeDofs = rowDofs->dofCounts[rowNodes[n_i]];
+      //         for( dof_i = 0; dof_i < nRowNodeDofs; dof_i++ ) {
+      //             if( !FeVariable_IsBC( rowVar, rowNodes[n_i], dof_i ) ) {
+      //                 colInd = 0;
+      //                 for( n_j = 0; n_j < nColNodes; n_j++ ) {
+      //                     nColNodeDofs = colDofs->dofCounts[colNodes[n_j]];
+      //                     for( dof_j = 0; dof_j < nColNodeDofs; dof_j++ ) {
+      //                         if( FeVariable_IsBC( colVar, colNodes[n_j], dof_j ) ) {
+      //                             bc = DofLayout_GetValueDouble( colDofs, colNodes[n_j], dof_j );
+      //                             bcVals[rowInd] -= bc * elStiffMat[rowInd][colInd];
+      //                         }
+      //                         colInd++;
+      //                     }
+      //                 }
+      //             }
+      //             rowInd++;
+      //         }
+      //     }
+      //
+      //     VecSetValues( vector, nRowDofs, (int*)rowEqNum->locationMatrix[e_i][0], bcVals, ADD_VALUES );
+      // }
+      // if( transVector ) {
+      //     memset( bcVals, 0, nColDofs * sizeof(double) );
+      //
+      //     colInd = 0;
+      //     for( n_i = 0; n_i < nColNodes; n_i++ ) {
+      //         nColNodeDofs = colDofs->dofCounts[colNodes[n_i]];
+      //         for( dof_i = 0; dof_i < nColNodeDofs; dof_i++ ) {
+      //             if( !FeVariable_IsBC( colVar, colNodes[n_i], dof_i ) ) {
+      //                 rowInd = 0;
+      //                 for( n_j = 0; n_j < nRowNodes; n_j++ ) {
+      //                     nRowNodeDofs = rowDofs->dofCounts[rowNodes[n_j]];
+      //                     for( dof_j = 0; dof_j < nRowNodeDofs; dof_j++ ) {
+      //                         if( FeVariable_IsBC( rowVar, rowNodes[n_j], dof_j ) ) {
+      //                             bc = DofLayout_GetValueDouble( rowDofs, rowNodes[n_j], dof_j );
+      //                             bcVals[colInd] -= bc * elStiffMat[rowInd][colInd];
+      //                         }
+      //                         rowInd++;
+      //                     }
+      //                 }
+      //             }
+      //             colInd++;
+      //         }
+      //     }
+      //
+      //     VecSetValues( transVector, nColDofs, (int*)colEqNum->locationMatrix[e_i][0], bcVals, ADD_VALUES );
+      // }
+
+      /* If keeping BCs in, zero corresponding entries in the element stiffness matrix. */
+      // if( !rowEqNum->removeBCs || !colEqNum->removeBCs ) {
+      //     rowInd = 0;
+      //     for( n_i = 0; n_i < nRowNodes; n_i++ ) {
+      //         nRowNodeDofs = rowDofs->dofCounts[rowNodes[n_i]];
+      //         for( dof_i = 0; dof_i < nRowNodeDofs; dof_i++ ) {
+      //             if( FeVariable_IsBC( rowVar, rowNodes[n_i], dof_i ) ) {
+      //                 memset( nStiffMat[rowInd], 0, nColDofs * sizeof(double) );
+      //             }
+      //             else {
+      //                 colInd = 0;
+      //                 for( n_j = 0; n_j < nColNodes; n_j++ ) {
+      //                     nColNodeDofs = colDofs->dofCounts[colNodes[n_j]];
+      //                     for( dof_j = 0; dof_j < nColNodeDofs; dof_j++ ) {
+      //                         if( FeVariable_IsBC( colVar, colNodes[n_j], dof_j ) )
+      //                             nStiffMat[rowInd][colInd] = 0.0;
+      //                         colInd++;
+      //                     }
+      //                 }
+      //             }
+      //             rowInd++;
+      //         }
+      //     }
+      // }
 
       /* Add to stiffness matrix. */
+      // MatSetValues( matrix,
+      //               nRowDofs, (int*)rowEqNum->locationMatrix[e_i][0],
+      //               nColDofs, (int*)colEqNum->locationMatrix[e_i][0],
+      //               nStiffMat[0], ADD_VALUES );
   }
 
   FreeArray( nStiffMat );
   FreeArray( bcVals );
 
-<<<<<<< HEAD
-=======
   /* If keeping BCs in and rows and columnns use the same variable, put ones in all BC'd diagonals. */
   // if( !colEqNum->removeBCs && rowVar == colVar ) {
   //     for( n_i = 0; n_i < FeMesh_GetNodeLocalSize( colMesh ); n_i++ ) {
@@ -456,18 +536,27 @@
   //         for( dof_i = 0; dof_i < nColNodeDofs; dof_i++ ) {
   //             if( FeVariable_IsBC( colVar, n_i, dof_i ) ) {
   //                 MatSetValues( self->matrix,
-  //                               1, colEqNum->mapNodeDof2Eq[n_i] + dof_i,
-  //                               1, colEqNum->mapNodeDof2Eq[n_i] + dof_i,
+  //                               1, colEqNum->destinationArray[n_i] + dof_i,
+  //                               1, colEqNum->destinationArray[n_i] + dof_i,
   //                               (double*)&one, ADD_VALUES );
   //             }
   //         }
   //     }
   // }
 
->>>>>>> 5b3ff2b2
   /* Reassemble the matrix and vectors. */
   MatAssemblyBegin( matrix, MAT_FINAL_ASSEMBLY );
   MatAssemblyEnd( matrix, MAT_FINAL_ASSEMBLY );
+  if( vector ) {
+      VecAssemblyBegin( vector );
+      VecAssemblyEnd( vector );
+  }
+  if( transVector) {
+      VecAssemblyBegin( transVector );
+      VecAssemblyEnd( transVector );
+  }
+
+#endif
 }
 /* Callback version */
 void __StiffnessMatrix_NewAssemble( void* stiffnessMatrix, void* _sle, void* _context ) {
@@ -627,7 +716,7 @@
         MatSetValues( matrix,
                       nRowDofs, (int*)rowEqNum->locationMatrix[e_i][0],
                       nColDofs, (int*)colEqNum->locationMatrix[e_i][0],
-                      elStiffMat[0], INSERT_VALUES ); //ADD_VALUES );
+                      elStiffMat[0], ADD_VALUES );
     }
 
     FreeArray( elStiffMat );
