--- conflicted
+++ resolved
@@ -1,40 +1,14 @@
-<<<<<<< HEAD
 from .libXML2 import libXML2
 from .MPI import MPI
 from .PETSc import PETSc
 from .HDF5 import HDF5
 from .spatialdata import spatialdata
-from .OpenGL import OpenGL
-from .SDL import SDL
-from .X11 import X11
-from .Glut import Glut
-from .libPNG import libPNG
-from .libavcodec import libavcodec
-from .CGL import CGL
-from .SQLite3 import SQLite3
-from .gl2ps import gl2ps
 from .pcu import pcu
 from .Underworld import Underworld
 from .gLucifer import gLucifer
 from .libm import libm
 from .Python import Python
 from .Solvers import Solvers
-from .Numpy import Numpy
+from .Numpy import NumpyPk
 from .H5py import H5py
-from .Mpi4py import Mpi4py
-=======
-from libXML2 import libXML2
-from MPI import MPI
-from PETSc import PETSc
-from HDF5 import HDF5
-from spatialdata import spatialdata
-from pcu import pcu
-from Underworld import Underworld
-from gLucifer import gLucifer
-from libm import libm
-from Python import Python
-from Solvers import Solvers
-from NumpyPk import NumpyPk
-from H5py import H5py
-from Mpi4pyPk import Mpi4pyPk
->>>>>>> dd33910b
+from .Mpi4py import Mpi4pyPk